#include <torch/torch.h>
#include "core/conversion/converters/converters.h"
#include "core/util/prelude.h"

namespace trtorch {
namespace core {
namespace conversion {
namespace converters {
namespace impl {
namespace {

nvinfer1::ILayer* add_elementwise(
    ConversionCtx* ctx,
    nvinfer1::ElementWiseOperation op,
    nvinfer1::ITensor* self,
    nvinfer1::ITensor* other,
    const std::string& name) {
  // ensure self to have larger number of dimension
  bool swapSelfOther = false;
  if (self->getDimensions().nbDims < other->getDimensions().nbDims) {
    std::swap(self, other);
    swapSelfOther = true;
  }
  auto selfDim = util::toVec(self->getDimensions());
  auto otherDim = util::toVec(other->getDimensions());
  if (selfDim.size() != otherDim.size()) {
    // other is with dynamic shape, need to expand its dimension now and get its shape at runtime
    if (otherDim.end() != std::find(otherDim.begin(), otherDim.end(), -1)) {
      auto thOtherStaticShapeMask = torch::ones(selfDim.size(), torch::kInt32);
      auto thOtherDynamicShapeMask = torch::zeros(selfDim.size(), torch::kInt32);
      for (size_t start = selfDim.size() - otherDim.size(), idx = 0; idx < otherDim.size(); ++idx) {
        if (-1 != otherDim[idx]) {
          thOtherStaticShapeMask[start + idx] = otherDim[idx];
        } else {
          thOtherStaticShapeMask[start + idx] = 0;
          thOtherDynamicShapeMask[start + idx] = 1;
        }
      }
      auto otherStaticShapeMask = tensor_to_const(ctx, thOtherStaticShapeMask);
      auto otherDynamicShapeMask = tensor_to_const(ctx, thOtherDynamicShapeMask);
      auto selfShape = ctx->net->addShape(*self)->getOutput(0);
      // size of dynamic dimension of other need to the same as that of corresponding dimension of self
      auto otherDynamicShape =
          ctx->net->addElementWise(*selfShape, *otherDynamicShapeMask, nvinfer1::ElementWiseOperation::kPROD)
              ->getOutput(0);
      auto targetOtherShape =
          ctx->net->addElementWise(*otherDynamicShape, *otherStaticShapeMask, nvinfer1::ElementWiseOperation::kSUM)
              ->getOutput(0);

      auto otherShuffle = ctx->net->addShuffle(*other);
      otherShuffle->setName(std::string("Reshape other tensor to have the same nDim as self for " + name).c_str());
      otherShuffle->setInput(1, *targetOtherShape);
      other = otherShuffle->getOutput(0);
    } else {
      // other is with static shape, expand dimension to make tow tensor have the same number of dimension
      auto otherShuffle = ctx->net->addShuffle(*other);
      otherShuffle->setReshapeDimensions(util::toDimsPad(otherDim, selfDim.size()));
      other = otherShuffle->getOutput(0);
    }
<<<<<<< HEAD

    auto tensor_type = util::toATenDType(self->getType());
    auto scale = Weights(ctx, scalar);
    auto power = Weights(ctx, at::ones({1}).to(tensor_type));
    auto shift = Weights(ctx, at::zeros({1}).to(tensor_type));
    auto scaled = ctx->net->addScaleNd(*other, nvinfer1::ScaleMode::kUNIFORM, shift.data, scale.data, power.data, 0);
    auto scaled_other = scaled->getOutput(0);

    // if (shape.size() < 4) {
    //      LOG_DEBUG("Input shape wass less than 3D got, so was reshaped for scale, reshaping back to: " <<
    //      util::toDims(shape)); auto shuffle = ctx->net->addShuffle(*scaled_other);
    //      shuffle->setReshapeDimensions(util::toDims(shape));
    //      shuffle->setName(std::string("[Reshape other to " + util::toStr(util::toDims(shape)) + ']').c_str());
    //      scaled_other = shuffle->getOutput(0);
    // }

    ele = ctx->net->addElementWise(*self, *scaled_other, op);
  } else {
    ele = ctx->net->addElementWise(*self, *other, op);
=======
>>>>>>> 5e0acd57
  }
  if (swapSelfOther) {
    // swap back
    std::swap(self, other);
    swapSelfOther = false;
  }
  auto ele = ctx->net->addElementWise(*self, *other, op);
  ele->setName(name.c_str());
  return ele;
}

auto element_wise_registrations TRTORCH_UNUSED =
    RegisterNodeConversionPatterns()
<<<<<<< HEAD
        .pattern({"aten::add.Tensor(Tensor self, Tensor other, Scalar alpha=1) -> Tensor",
                  [](ConversionCtx* ctx, const torch::jit::Node* n, args& args) -> bool {
                    // Should implement self + alpha * other
                    auto self = args[0].ITensorOrFreeze(ctx);
                    auto other = args[1].ITensorOrFreeze(ctx);
                    auto scalar = args[2].unwrapToScalar().to<float>();
                    auto add = add_elementwise(
                        ctx, nvinfer1::ElementWiseOperation::kSUM, self, other, util::node_info(n), scalar);

                    TRTORCH_CHECK(add, "Unable to create add layer from node: " << *n);

                    add->setName(util::node_info(n).c_str());
                    auto out = ctx->AssociateValueAndTensor(n->outputs()[0], add->getOutput(0));

                    LOG_DEBUG("Output tensor shape: " << out->getDimensions());
                    return true;
                  }})
        .pattern({"aten::add_.Tensor(Tensor(a!) self, Tensor other, *, Scalar alpha=1) -> (Tensor(a!))",
                  [](ConversionCtx* ctx, const torch::jit::Node* n, args& args) -> bool {
                    // Should implement self + alpha * other
                    auto self = args[0].ITensorOrFreeze(ctx);
                    auto other = args[1].ITensorOrFreeze(ctx);
                    auto scalar = args[2].unwrapToScalar().to<float>();
                    auto add = add_elementwise(
                        ctx, nvinfer1::ElementWiseOperation::kSUM, self, other, util::node_info(n), scalar);

                    TRTORCH_CHECK(add, "Unable to create add layer from node: " << *n);

                    add->setName(util::node_info(n).c_str());
                    auto out = ctx->AssociateValueAndTensor(n->outputs()[0], add->getOutput(0));

                    LOG_DEBUG("Output tensor shape: " << out->getDimensions());
                    return true;
                  }})
        .pattern({"aten::add.Scalar(Tensor self, Scalar other, Scalar alpha=1) -> (Tensor)",
                  [](ConversionCtx* ctx, const torch::jit::Node* n, args& args) -> bool {
                    // Should implement self + alpha * other
                    auto self = args[0].ITensorOrFreeze(ctx);
                    auto otherScalar = args[1].unwrapToScalar().to<float>();
                    auto scalar = args[2].unwrapToScalar().to<float>();

                    // Calculate size of the input and broadcast other scalar to
                    // the same size
                    int volume = 1;
                    for (int i = 0; i < self->getDimensions().nbDims; i++) {
                      volume = volume * (self->getDimensions().d[i]);
                    }

                    // Create a torch tensor with constant exponent values
                    LOG_DEBUG("Broadcasting the other scalar in add layer");
                    torch::Tensor otherBlob = torch::full({volume}, otherScalar);

                    // Create a corresponding constant layer in TRT and get the layer
                    // output.
                    auto weights = converters::Weights(ctx, otherBlob);
                    auto otherTensor = ctx->net->addConstant(self->getDimensions(), weights.data)->getOutput(0);

                    auto add = add_elementwise(
                        ctx, nvinfer1::ElementWiseOperation::kSUM, self, otherTensor, util::node_info(n), scalar);

                    TRTORCH_CHECK(add, "Unable to create add layer from node: " << *n);

                    add->setName(util::node_info(n).c_str());
                    auto out = ctx->AssociateValueAndTensor(n->outputs()[0], add->getOutput(0));

                    LOG_DEBUG("Output tensor shape: " << out->getDimensions());
                    return true;
                  }})
        .pattern({"aten::sub.Tensor(Tensor self, Tensor other, Scalar alpha=1) -> Tensor",
                  [](ConversionCtx* ctx, const torch::jit::Node* n, args& args) -> bool {
                    // Should implement self - alpha * other
                    auto self = args[0].ITensorOrFreeze(ctx);
                    auto other = args[1].ITensorOrFreeze(ctx);
                    auto scalar = args[2].unwrapToScalar().to<float>();
                    auto sub = add_elementwise(
                        ctx, nvinfer1::ElementWiseOperation::kSUB, self, other, util::node_info(n), scalar);

                    TRTORCH_CHECK(sub, "Unable to create sub layer from node: " << *n);

                    sub->setName(util::node_info(n).c_str());
                    auto out = ctx->AssociateValueAndTensor(n->outputs()[0], sub->getOutput(0));

                    LOG_DEBUG("Output tensor shape: " << out->getDimensions());
                    return true;
                  }})
        .pattern({"aten::div.Tensor(Tensor self, Tensor other) -> Tensor",
                  [](ConversionCtx* ctx, const torch::jit::Node* n, args& args) -> bool {
                    // Should implement self / other
                    auto self = args[0].ITensorOrFreeze(ctx);
                    auto other = args[1].ITensorOrFreeze(ctx);
                    auto div =
                        add_elementwise(ctx, nvinfer1::ElementWiseOperation::kDIV, self, other, util::node_info(n));

                    TRTORCH_CHECK(div, "Unable to create div layer from node: " << *n);

                    div->setName(util::node_info(n).c_str());
                    auto out = ctx->AssociateValueAndTensor(n->outputs()[0], div->getOutput(0));

                    LOG_DEBUG("Output tensor shape: " << out->getDimensions());
                    return true;
                  }})
        .pattern({"aten::div_.Tensor(Tensor(a!) self, Tensor other) -> Tensor(a!)",
                  [](ConversionCtx* ctx, const torch::jit::Node* n, args& args) -> bool {
                    // TODO: Remove with functionalization
                    auto self = args[0].ITensorOrFreeze(ctx);
                    auto other = args[1].ITensorOrFreeze(ctx);
                    auto div =
                        add_elementwise(ctx, nvinfer1::ElementWiseOperation::kDIV, self, other, util::node_info(n));

                    TRTORCH_CHECK(div, "Unable to create div layer from node: " << *n);

                    div->setName(util::node_info(n).c_str());
                    auto out = ctx->AssociateValueAndTensor(n->outputs()[0], div->getOutput(0));

                    LOG_DEBUG("Output tensor shape: " << out->getDimensions());
                    return true;
                  }})
        .pattern({"aten::mul.Tensor(Tensor self, Tensor other) -> Tensor",
                  [](ConversionCtx* ctx, const torch::jit::Node* n, args& args) -> bool {
                    // Should implement self * other
                    auto self = args[0].ITensorOrFreeze(ctx);
                    auto other = args[1].ITensorOrFreeze(ctx);
                    auto mul =
                        add_elementwise(ctx, nvinfer1::ElementWiseOperation::kPROD, self, other, util::node_info(n));

                    TRTORCH_CHECK(mul, "Unable to create mul layer from node: " << *n);

                    mul->setName(util::node_info(n).c_str());
                    auto out = ctx->AssociateValueAndTensor(n->outputs()[0], mul->getOutput(0));

                    LOG_DEBUG("Output tensor shape: " << out->getDimensions());
                    return true;
                  }})
        .pattern({"aten::mul_.Tensor(Tensor(a!) self, Tensor other) -> Tensor(a!)",
                  [](ConversionCtx* ctx, const torch::jit::Node* n, args& args) -> bool {
                    // TODO: Remove with functionalization
                    auto self = args[0].ITensorOrFreeze(ctx);
                    auto other = args[1].ITensorOrFreeze(ctx);
                    auto mul =
                        add_elementwise(ctx, nvinfer1::ElementWiseOperation::kPROD, self, other, util::node_info(n));

                    TRTORCH_CHECK(mul, "Unable to create mul layer from node: " << *n);

                    mul->setName(util::node_info(n).c_str());
                    auto out = ctx->AssociateValueAndTensor(n->outputs()[0], mul->getOutput(0));

                    LOG_DEBUG("Output tensor shape: " << out->getDimensions());
                    return true;
                  }})
        .pattern({"aten::pow.Tensor_Tensor(Tensor self, Tensor exponent) -> (Tensor)",
                  [](ConversionCtx* ctx, const torch::jit::Node* n, args& args) -> bool {
                    // TODO: Remove with functionalization
                    auto self = args[0].ITensorOrFreeze(ctx);
                    auto exponent = args[1].ITensorOrFreeze(ctx);
                    auto pow =
                        add_elementwise(ctx, nvinfer1::ElementWiseOperation::kPOW, self, exponent, util::node_info(n));
                    TRTORCH_CHECK(pow, "Unable to create Power layer from node: " << *n);

                    pow->setName(util::node_info(n).c_str());
                    auto out = ctx->AssociateValueAndTensor(n->outputs()[0], pow->getOutput(0));

                    LOG_DEBUG("Output tensor shape: " << out->getDimensions());
                    return true;
                  }})
        .pattern({"aten::pow.Tensor_Scalar(Tensor self, Scalar exponent) -> (Tensor)",
                  [](ConversionCtx* ctx, const torch::jit::Node* n, args& args) -> bool {
                    auto self = args[0].ITensorOrFreeze(ctx);
                    auto exponentScalar = args[1].unwrapToScalar().to<float>();

                    // Calculate size of the input and define an exponent tensor of
                    // the same size
                    int volume = 1;
                    for (int i = 0; i < self->getDimensions().nbDims; i++) {
                      volume = volume * (self->getDimensions().d[i]);
                    }

                    // Create a torch tensor with constant exponent values
                    LOG_DEBUG("Broadcasting the exponent in power layer");
                    torch::Tensor exponentBlob = torch::full({volume}, exponentScalar);

                    // Create a corresponding constant layer in TRT and get the layer
                    // output.
                    auto weights = converters::Weights(ctx, exponentBlob);
                    auto exponentTensor = ctx->net->addConstant(self->getDimensions(), weights.data)->getOutput(0);

                    auto pow = add_elementwise(
                        ctx, nvinfer1::ElementWiseOperation::kPOW, self, exponentTensor, util::node_info(n));
                    TRTORCH_CHECK(pow, "Unable to create Power layer from node: " << *n);

                    pow->setName(util::node_info(n).c_str());
                    auto out = ctx->AssociateValueAndTensor(n->outputs()[0], pow->getOutput(0));

                    LOG_DEBUG("Output tensor shape: " << out->getDimensions());
                    return true;
                  }});
=======
        .pattern(
            {"aten::add.Tensor(Tensor self, Tensor other, Scalar alpha=1) -> "
             "Tensor",
             [](ConversionCtx* ctx, const torch::jit::Node* n, args& args) -> bool {
               // Should implement self + alpha * other
               auto self = args[0].ITensorOrFreeze(ctx);
               auto other = args[1].ITensorOrFreeze(ctx);
               auto scalar = args[2].unwrapToScalar().to<float>();

               if (1 != scalar) {
                 auto scaleW = Weights(ctx, scalar);
                 auto unuse = Weights();
                 // IScaleLayer assert shift, scale and power to have
                 // the same dtype
                 auto scaleLayer =
                     ctx->net->addScale(*other, nvinfer1::ScaleMode::kUNIFORM, unuse.data, scaleW.data, unuse.data);
                 TRTORCH_CHECK(scaleLayer, "Unable to create scale layer from node: " << *n);
                 other = scaleLayer->getOutput(0);
               }

               auto add = add_elementwise(ctx, nvinfer1::ElementWiseOperation::kSUM, self, other, util::node_info(n));
               TRTORCH_CHECK(add, "Unable to create add layer from node: " << *n);

               add->setName(util::node_info(n).c_str());
               auto out = ctx->AssociateValueAndTensor(n->outputs()[0], add->getOutput(0));
               LOG_DEBUG("Output tensor shape: " << out->getDimensions());
               return true;
             }})
        .pattern(
            {"aten::add_.Tensor(Tensor(a!) self, Tensor other, *, Scalar "
             "alpha=1) -> (Tensor(a!))",
             [](ConversionCtx* ctx, const torch::jit::Node* n, args& args) -> bool {
               // Should implement self + alpha * other
               auto self = args[0].ITensorOrFreeze(ctx);
               auto other = args[1].ITensorOrFreeze(ctx);
               auto scalar = args[2].unwrapToScalar().to<float>();

               if (1 != scalar) {
                 auto scaleW = Weights(ctx, scalar);
                 auto unuse = Weights();
                 // IScaleLayer assert shift, scale and power to have
                 // the same dtype
                 auto scaleLayer =
                     ctx->net->addScale(*other, nvinfer1::ScaleMode::kUNIFORM, unuse.data, scaleW.data, unuse.data);
                 TRTORCH_CHECK(scaleLayer, "Unable to create scale layer from node: " << *n);
                 other = scaleLayer->getOutput(0);
               }

               auto add = add_elementwise(ctx, nvinfer1::ElementWiseOperation::kSUM, self, other, util::node_info(n));
               TRTORCH_CHECK(add, "Unable to create add layer from node: " << *n);

               add->setName(util::node_info(n).c_str());
               auto out = ctx->AssociateValueAndTensor(n->outputs()[0], add->getOutput(0));
               LOG_DEBUG("Output tensor shape: " << out->getDimensions());
               return true;
             }})
        .pattern(
            {"aten::add.Scalar(Tensor self, Scalar other, Scalar alpha=1) -> (Tensor)",
             [](ConversionCtx* ctx, const torch::jit::Node* n, args& args) -> bool {
               // Should implement self + alpha * other
               auto self = args[0].ITensorOrFreeze(ctx);
               auto otherScalar = args[2].unwrapToScalar().to<float>() * args[1].unwrapToScalar().to<float>();
               auto other = tensor_to_const(ctx, torch::tensor({otherScalar}));

               auto add = add_elementwise(ctx, nvinfer1::ElementWiseOperation::kSUM, self, other, util::node_info(n));
               TRTORCH_CHECK(add, "Unable to create add layer from node: " << *n);

               add->setName(util::node_info(n).c_str());
               auto out = ctx->AssociateValueAndTensor(n->outputs()[0], add->getOutput(0));
               LOG_DEBUG("Output tensor shape: " << out->getDimensions());
               return true;
             }})
        .pattern(
            {"aten::sub.Tensor(Tensor self, Tensor other, Scalar alpha=1) -> "
             "Tensor",
             [](ConversionCtx* ctx, const torch::jit::Node* n, args& args) -> bool {
               // Should implement self - alpha * other
               auto self = args[0].ITensorOrFreeze(ctx);
               auto scalar = args[2].unwrapToScalar().to<float>();
               auto other = args[1].ITensorOrFreeze(ctx);

               if (1 != scalar) {
                 auto scaleW = Weights(ctx, scalar);
                 auto unuse = Weights();
                 // IScaleLayer assert shift, scale and power to have
                 // the same dtype
                 auto scaleLayer =
                     ctx->net->addScale(*other, nvinfer1::ScaleMode::kUNIFORM, unuse.data, scaleW.data, unuse.data);
                 TRTORCH_CHECK(scaleLayer, "Unable to create scale layer from node: " << *n);
                 other = scaleLayer->getOutput(0);
               }

               auto sub = add_elementwise(ctx, nvinfer1::ElementWiseOperation::kSUB, self, other, util::node_info(n));
               TRTORCH_CHECK(sub, "Unable to create sub layer from node: " << *n);

               sub->setName(util::node_info(n).c_str());
               auto out = ctx->AssociateValueAndTensor(n->outputs()[0], sub->getOutput(0));
               LOG_DEBUG("Output tensor shape: " << out->getDimensions());
               return true;
             }})
        .pattern(
            {"aten::sub_.Tensor(Tensor(a!) self, Tensor other, *, Scalar "
             "alpha=1) -> (Tensor(a!))",
             [](ConversionCtx* ctx, const torch::jit::Node* n, args& args) -> bool {
               // Should implement self - alpha * other
               auto self = args[0].ITensorOrFreeze(ctx);
               auto scalar = args[2].unwrapToScalar().to<float>();
               auto other = args[1].ITensorOrFreeze(ctx);

               if (1 != scalar) {
                 auto scaleW = Weights(ctx, scalar);
                 auto unuse = Weights();
                 // IScaleLayer assert shift, scale and power to have
                 // the same dtype
                 auto scaleLayer =
                     ctx->net->addScale(*other, nvinfer1::ScaleMode::kUNIFORM, unuse.data, scaleW.data, unuse.data);
                 TRTORCH_CHECK(scaleLayer, "Unable to create scale layer from node: " << *n);
                 other = scaleLayer->getOutput(0);
               }

               auto sub = add_elementwise(ctx, nvinfer1::ElementWiseOperation::kSUB, self, other, util::node_info(n));
               TRTORCH_CHECK(sub, "Unable to create sub layer from node: " << *n);

               sub->setName(util::node_info(n).c_str());
               auto out = ctx->AssociateValueAndTensor(n->outputs()[0], sub->getOutput(0));
               LOG_DEBUG("Output tensor shape: " << out->getDimensions());
               return true;
             }})
        .pattern(
            {"aten::div.Tensor(Tensor self, Tensor other) -> Tensor",
             [](ConversionCtx* ctx, const torch::jit::Node* n, args& args) -> bool {
               // Should implement self / other
               auto self = args[0].ITensorOrFreeze(ctx);
               auto other = args[1].ITensorOrFreeze(ctx);
               auto div = add_elementwise(ctx, nvinfer1::ElementWiseOperation::kDIV, self, other, util::node_info(n));

               TRTORCH_CHECK(div, "Unable to create div layer from node: " << *n);

               div->setName(util::node_info(n).c_str());
               auto out = ctx->AssociateValueAndTensor(n->outputs()[0], div->getOutput(0));

               LOG_DEBUG("Output tensor shape: " << out->getDimensions());
               return true;
             }})
        .pattern(
            {"aten::div_.Tensor(Tensor(a!) self, Tensor other) -> Tensor(a!)",
             [](ConversionCtx* ctx, const torch::jit::Node* n, args& args) -> bool {
               // TODO: Remove with functionalization
               auto self = args[0].ITensorOrFreeze(ctx);
               auto other = args[1].ITensorOrFreeze(ctx);
               auto div = add_elementwise(ctx, nvinfer1::ElementWiseOperation::kDIV, self, other, util::node_info(n));

               TRTORCH_CHECK(div, "Unable to create div layer from node: " << *n);

               div->setName(util::node_info(n).c_str());
               auto out = ctx->AssociateValueAndTensor(n->outputs()[0], div->getOutput(0));

               LOG_DEBUG("Output tensor shape: " << out->getDimensions());
               return true;
             }})
        .pattern(
            {"aten::mul.Tensor(Tensor self, Tensor other) -> Tensor",
             [](ConversionCtx* ctx, const torch::jit::Node* n, args& args) -> bool {
               // Should implement self * other
               auto self = args[0].ITensorOrFreeze(ctx);
               auto other = args[1].ITensorOrFreeze(ctx);
               auto mul = add_elementwise(ctx, nvinfer1::ElementWiseOperation::kPROD, self, other, util::node_info(n));
               TRTORCH_CHECK(mul, "Unable to create mul layer from node: " << *n);

               mul->setName(util::node_info(n).c_str());
               auto out = ctx->AssociateValueAndTensor(n->outputs()[0], mul->getOutput(0));
               LOG_DEBUG("Output tensor shape: " << out->getDimensions());
               return true;
             }})
        .pattern(
            {"aten::mul_.Tensor(Tensor(a!) self, Tensor other) -> Tensor(a!)",
             [](ConversionCtx* ctx, const torch::jit::Node* n, args& args) -> bool {
               // TODO: Remove with functionalization
               auto self = args[0].ITensorOrFreeze(ctx);
               auto other = args[1].ITensorOrFreeze(ctx);
               auto mul = add_elementwise(ctx, nvinfer1::ElementWiseOperation::kPROD, self, other, util::node_info(n));
               TRTORCH_CHECK(mul, "Unable to create mul layer from node: " << *n);

               mul->setName(util::node_info(n).c_str());
               auto out = ctx->AssociateValueAndTensor(n->outputs()[0], mul->getOutput(0));
               LOG_DEBUG("Output tensor shape: " << out->getDimensions());
               return true;
             }})
        .pattern(
            {"aten::pow.Tensor_Tensor(Tensor self, Tensor exponent) -> (Tensor)",
             [](ConversionCtx* ctx, const torch::jit::Node* n, args& args) -> bool {
               // TODO: Remove with functionalization
               auto self = args[0].ITensorOrFreeze(ctx);
               auto exponent = args[1].ITensorOrFreeze(ctx);
               auto pow =
                   add_elementwise(ctx, nvinfer1::ElementWiseOperation::kPOW, self, exponent, util::node_info(n));
               TRTORCH_CHECK(pow, "Unable to create Power layer from node: " << *n);

               pow->setName(util::node_info(n).c_str());
               auto out = ctx->AssociateValueAndTensor(n->outputs()[0], pow->getOutput(0));

               LOG_DEBUG("Output tensor shape: " << out->getDimensions());
               return true;
             }})
        .pattern(
            {"aten::pow.Tensor_Scalar(Tensor self, Scalar exponent) -> (Tensor)",
             [](ConversionCtx* ctx, const torch::jit::Node* n, args& args) -> bool {
               // TODO: Remove with functionalization
               auto self = args[0].ITensorOrFreeze(ctx);
               auto exponentScalar = args[1].unwrapToScalar().to<float>();
               auto exponent = tensor_to_const(ctx, torch::tensor({exponentScalar}));
               auto pow =
                   add_elementwise(ctx, nvinfer1::ElementWiseOperation::kPOW, self, exponent, util::node_info(n));
               TRTORCH_CHECK(pow, "Unable to create Power layer from node: " << *n);

               pow->setName(util::node_info(n).c_str());
               auto out = ctx->AssociateValueAndTensor(n->outputs()[0], pow->getOutput(0));

               LOG_DEBUG("Output tensor shape: " << out->getDimensions());
               return true;
             }});
>>>>>>> 5e0acd57

} // namespace
} // namespace impl
} // namespace converters
} // namespace conversion
} // namespace core
} // namespace trtorch<|MERGE_RESOLUTION|>--- conflicted
+++ resolved
@@ -57,28 +57,6 @@
       otherShuffle->setReshapeDimensions(util::toDimsPad(otherDim, selfDim.size()));
       other = otherShuffle->getOutput(0);
     }
-<<<<<<< HEAD
-
-    auto tensor_type = util::toATenDType(self->getType());
-    auto scale = Weights(ctx, scalar);
-    auto power = Weights(ctx, at::ones({1}).to(tensor_type));
-    auto shift = Weights(ctx, at::zeros({1}).to(tensor_type));
-    auto scaled = ctx->net->addScaleNd(*other, nvinfer1::ScaleMode::kUNIFORM, shift.data, scale.data, power.data, 0);
-    auto scaled_other = scaled->getOutput(0);
-
-    // if (shape.size() < 4) {
-    //      LOG_DEBUG("Input shape wass less than 3D got, so was reshaped for scale, reshaping back to: " <<
-    //      util::toDims(shape)); auto shuffle = ctx->net->addShuffle(*scaled_other);
-    //      shuffle->setReshapeDimensions(util::toDims(shape));
-    //      shuffle->setName(std::string("[Reshape other to " + util::toStr(util::toDims(shape)) + ']').c_str());
-    //      scaled_other = shuffle->getOutput(0);
-    // }
-
-    ele = ctx->net->addElementWise(*self, *scaled_other, op);
-  } else {
-    ele = ctx->net->addElementWise(*self, *other, op);
-=======
->>>>>>> 5e0acd57
   }
   if (swapSelfOther) {
     // swap back
@@ -92,203 +70,6 @@
 
 auto element_wise_registrations TRTORCH_UNUSED =
     RegisterNodeConversionPatterns()
-<<<<<<< HEAD
-        .pattern({"aten::add.Tensor(Tensor self, Tensor other, Scalar alpha=1) -> Tensor",
-                  [](ConversionCtx* ctx, const torch::jit::Node* n, args& args) -> bool {
-                    // Should implement self + alpha * other
-                    auto self = args[0].ITensorOrFreeze(ctx);
-                    auto other = args[1].ITensorOrFreeze(ctx);
-                    auto scalar = args[2].unwrapToScalar().to<float>();
-                    auto add = add_elementwise(
-                        ctx, nvinfer1::ElementWiseOperation::kSUM, self, other, util::node_info(n), scalar);
-
-                    TRTORCH_CHECK(add, "Unable to create add layer from node: " << *n);
-
-                    add->setName(util::node_info(n).c_str());
-                    auto out = ctx->AssociateValueAndTensor(n->outputs()[0], add->getOutput(0));
-
-                    LOG_DEBUG("Output tensor shape: " << out->getDimensions());
-                    return true;
-                  }})
-        .pattern({"aten::add_.Tensor(Tensor(a!) self, Tensor other, *, Scalar alpha=1) -> (Tensor(a!))",
-                  [](ConversionCtx* ctx, const torch::jit::Node* n, args& args) -> bool {
-                    // Should implement self + alpha * other
-                    auto self = args[0].ITensorOrFreeze(ctx);
-                    auto other = args[1].ITensorOrFreeze(ctx);
-                    auto scalar = args[2].unwrapToScalar().to<float>();
-                    auto add = add_elementwise(
-                        ctx, nvinfer1::ElementWiseOperation::kSUM, self, other, util::node_info(n), scalar);
-
-                    TRTORCH_CHECK(add, "Unable to create add layer from node: " << *n);
-
-                    add->setName(util::node_info(n).c_str());
-                    auto out = ctx->AssociateValueAndTensor(n->outputs()[0], add->getOutput(0));
-
-                    LOG_DEBUG("Output tensor shape: " << out->getDimensions());
-                    return true;
-                  }})
-        .pattern({"aten::add.Scalar(Tensor self, Scalar other, Scalar alpha=1) -> (Tensor)",
-                  [](ConversionCtx* ctx, const torch::jit::Node* n, args& args) -> bool {
-                    // Should implement self + alpha * other
-                    auto self = args[0].ITensorOrFreeze(ctx);
-                    auto otherScalar = args[1].unwrapToScalar().to<float>();
-                    auto scalar = args[2].unwrapToScalar().to<float>();
-
-                    // Calculate size of the input and broadcast other scalar to
-                    // the same size
-                    int volume = 1;
-                    for (int i = 0; i < self->getDimensions().nbDims; i++) {
-                      volume = volume * (self->getDimensions().d[i]);
-                    }
-
-                    // Create a torch tensor with constant exponent values
-                    LOG_DEBUG("Broadcasting the other scalar in add layer");
-                    torch::Tensor otherBlob = torch::full({volume}, otherScalar);
-
-                    // Create a corresponding constant layer in TRT and get the layer
-                    // output.
-                    auto weights = converters::Weights(ctx, otherBlob);
-                    auto otherTensor = ctx->net->addConstant(self->getDimensions(), weights.data)->getOutput(0);
-
-                    auto add = add_elementwise(
-                        ctx, nvinfer1::ElementWiseOperation::kSUM, self, otherTensor, util::node_info(n), scalar);
-
-                    TRTORCH_CHECK(add, "Unable to create add layer from node: " << *n);
-
-                    add->setName(util::node_info(n).c_str());
-                    auto out = ctx->AssociateValueAndTensor(n->outputs()[0], add->getOutput(0));
-
-                    LOG_DEBUG("Output tensor shape: " << out->getDimensions());
-                    return true;
-                  }})
-        .pattern({"aten::sub.Tensor(Tensor self, Tensor other, Scalar alpha=1) -> Tensor",
-                  [](ConversionCtx* ctx, const torch::jit::Node* n, args& args) -> bool {
-                    // Should implement self - alpha * other
-                    auto self = args[0].ITensorOrFreeze(ctx);
-                    auto other = args[1].ITensorOrFreeze(ctx);
-                    auto scalar = args[2].unwrapToScalar().to<float>();
-                    auto sub = add_elementwise(
-                        ctx, nvinfer1::ElementWiseOperation::kSUB, self, other, util::node_info(n), scalar);
-
-                    TRTORCH_CHECK(sub, "Unable to create sub layer from node: " << *n);
-
-                    sub->setName(util::node_info(n).c_str());
-                    auto out = ctx->AssociateValueAndTensor(n->outputs()[0], sub->getOutput(0));
-
-                    LOG_DEBUG("Output tensor shape: " << out->getDimensions());
-                    return true;
-                  }})
-        .pattern({"aten::div.Tensor(Tensor self, Tensor other) -> Tensor",
-                  [](ConversionCtx* ctx, const torch::jit::Node* n, args& args) -> bool {
-                    // Should implement self / other
-                    auto self = args[0].ITensorOrFreeze(ctx);
-                    auto other = args[1].ITensorOrFreeze(ctx);
-                    auto div =
-                        add_elementwise(ctx, nvinfer1::ElementWiseOperation::kDIV, self, other, util::node_info(n));
-
-                    TRTORCH_CHECK(div, "Unable to create div layer from node: " << *n);
-
-                    div->setName(util::node_info(n).c_str());
-                    auto out = ctx->AssociateValueAndTensor(n->outputs()[0], div->getOutput(0));
-
-                    LOG_DEBUG("Output tensor shape: " << out->getDimensions());
-                    return true;
-                  }})
-        .pattern({"aten::div_.Tensor(Tensor(a!) self, Tensor other) -> Tensor(a!)",
-                  [](ConversionCtx* ctx, const torch::jit::Node* n, args& args) -> bool {
-                    // TODO: Remove with functionalization
-                    auto self = args[0].ITensorOrFreeze(ctx);
-                    auto other = args[1].ITensorOrFreeze(ctx);
-                    auto div =
-                        add_elementwise(ctx, nvinfer1::ElementWiseOperation::kDIV, self, other, util::node_info(n));
-
-                    TRTORCH_CHECK(div, "Unable to create div layer from node: " << *n);
-
-                    div->setName(util::node_info(n).c_str());
-                    auto out = ctx->AssociateValueAndTensor(n->outputs()[0], div->getOutput(0));
-
-                    LOG_DEBUG("Output tensor shape: " << out->getDimensions());
-                    return true;
-                  }})
-        .pattern({"aten::mul.Tensor(Tensor self, Tensor other) -> Tensor",
-                  [](ConversionCtx* ctx, const torch::jit::Node* n, args& args) -> bool {
-                    // Should implement self * other
-                    auto self = args[0].ITensorOrFreeze(ctx);
-                    auto other = args[1].ITensorOrFreeze(ctx);
-                    auto mul =
-                        add_elementwise(ctx, nvinfer1::ElementWiseOperation::kPROD, self, other, util::node_info(n));
-
-                    TRTORCH_CHECK(mul, "Unable to create mul layer from node: " << *n);
-
-                    mul->setName(util::node_info(n).c_str());
-                    auto out = ctx->AssociateValueAndTensor(n->outputs()[0], mul->getOutput(0));
-
-                    LOG_DEBUG("Output tensor shape: " << out->getDimensions());
-                    return true;
-                  }})
-        .pattern({"aten::mul_.Tensor(Tensor(a!) self, Tensor other) -> Tensor(a!)",
-                  [](ConversionCtx* ctx, const torch::jit::Node* n, args& args) -> bool {
-                    // TODO: Remove with functionalization
-                    auto self = args[0].ITensorOrFreeze(ctx);
-                    auto other = args[1].ITensorOrFreeze(ctx);
-                    auto mul =
-                        add_elementwise(ctx, nvinfer1::ElementWiseOperation::kPROD, self, other, util::node_info(n));
-
-                    TRTORCH_CHECK(mul, "Unable to create mul layer from node: " << *n);
-
-                    mul->setName(util::node_info(n).c_str());
-                    auto out = ctx->AssociateValueAndTensor(n->outputs()[0], mul->getOutput(0));
-
-                    LOG_DEBUG("Output tensor shape: " << out->getDimensions());
-                    return true;
-                  }})
-        .pattern({"aten::pow.Tensor_Tensor(Tensor self, Tensor exponent) -> (Tensor)",
-                  [](ConversionCtx* ctx, const torch::jit::Node* n, args& args) -> bool {
-                    // TODO: Remove with functionalization
-                    auto self = args[0].ITensorOrFreeze(ctx);
-                    auto exponent = args[1].ITensorOrFreeze(ctx);
-                    auto pow =
-                        add_elementwise(ctx, nvinfer1::ElementWiseOperation::kPOW, self, exponent, util::node_info(n));
-                    TRTORCH_CHECK(pow, "Unable to create Power layer from node: " << *n);
-
-                    pow->setName(util::node_info(n).c_str());
-                    auto out = ctx->AssociateValueAndTensor(n->outputs()[0], pow->getOutput(0));
-
-                    LOG_DEBUG("Output tensor shape: " << out->getDimensions());
-                    return true;
-                  }})
-        .pattern({"aten::pow.Tensor_Scalar(Tensor self, Scalar exponent) -> (Tensor)",
-                  [](ConversionCtx* ctx, const torch::jit::Node* n, args& args) -> bool {
-                    auto self = args[0].ITensorOrFreeze(ctx);
-                    auto exponentScalar = args[1].unwrapToScalar().to<float>();
-
-                    // Calculate size of the input and define an exponent tensor of
-                    // the same size
-                    int volume = 1;
-                    for (int i = 0; i < self->getDimensions().nbDims; i++) {
-                      volume = volume * (self->getDimensions().d[i]);
-                    }
-
-                    // Create a torch tensor with constant exponent values
-                    LOG_DEBUG("Broadcasting the exponent in power layer");
-                    torch::Tensor exponentBlob = torch::full({volume}, exponentScalar);
-
-                    // Create a corresponding constant layer in TRT and get the layer
-                    // output.
-                    auto weights = converters::Weights(ctx, exponentBlob);
-                    auto exponentTensor = ctx->net->addConstant(self->getDimensions(), weights.data)->getOutput(0);
-
-                    auto pow = add_elementwise(
-                        ctx, nvinfer1::ElementWiseOperation::kPOW, self, exponentTensor, util::node_info(n));
-                    TRTORCH_CHECK(pow, "Unable to create Power layer from node: " << *n);
-
-                    pow->setName(util::node_info(n).c_str());
-                    auto out = ctx->AssociateValueAndTensor(n->outputs()[0], pow->getOutput(0));
-
-                    LOG_DEBUG("Output tensor shape: " << out->getDimensions());
-                    return true;
-                  }});
-=======
         .pattern(
             {"aten::add.Tensor(Tensor self, Tensor other, Scalar alpha=1) -> "
              "Tensor",
@@ -510,7 +291,6 @@
                LOG_DEBUG("Output tensor shape: " << out->getDimensions());
                return true;
              }});
->>>>>>> 5e0acd57
 
 } // namespace
 } // namespace impl
