--- conflicted
+++ resolved
@@ -181,7 +181,7 @@
   for (auto p : enabled_precisions) {
     info.convert_info.engine_settings.enabled_precisions.insert(toTRTDataType(p));
   }
-<<<<<<< HEAD
+
   if (ptq_calibrator) {
     info.convert_info.engine_settings.calibrator = ptq_calibrator;
   } else {
@@ -190,10 +190,6 @@
       info.lower_info.unfreeze_module = true;
     }
   }
-=======
-
-  info.convert_info.engine_settings.calibrator = ptq_calibrator;
->>>>>>> 8a0201c5
   info.convert_info.engine_settings.sparse_weights = sparse_weights;
   info.convert_info.engine_settings.disable_tf32 = disable_tf32;
   info.convert_info.engine_settings.refit = refit;
