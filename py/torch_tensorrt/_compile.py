--- conflicted
+++ resolved
@@ -27,15 +27,7 @@
 
 logger = logging.getLogger(__name__)
 
-<<<<<<< HEAD
-__all__ = [
-    "compile",
-    "convert_method_to_trt_engine",
-    "save",
-]
-=======
 __all__ = ["compile", "convert_method_to_trt_engine", "save", "load"]
->>>>>>> 982dbd25
 
 
 def _non_fx_input_interface(
@@ -340,8 +332,6 @@
         raise RuntimeError("Module is an unknown format or the ir requested is unknown")
 
 
-<<<<<<< HEAD
-=======
 def load(file_path: str = "") -> Any:
     """
     Load either a Torchscript model or ExportedProgram. Autodetect the type using
@@ -372,7 +362,6 @@
         )
 
 
->>>>>>> 982dbd25
 def save(
     module: Any,
     file_path: str = "",
@@ -386,12 +375,6 @@
     Arguments:
         module : Compiled Torch-TensorRT module (Options include torch.jit.ScriptModule | torch.export.ExportedProgram | torch.fx.GraphModule)
         inputs (torch.Tensor): Torch input tensors
-<<<<<<< HEAD
-    """
-    module_type = _parse_module_type(module)
-    accepted_formats = {"exported_program", "torchscript"}
-    if inputs and not all(isinstance(input, torch.Tensor) for input in inputs):
-=======
         output_format: Format to save the model. Options include exported_program | torchscript.
         retrace: When the module type is a fx.GraphModule, this option re-exports the graph using torch.export.export(strict=False) to save it.
                 This flag is experimental for now.
@@ -401,7 +384,6 @@
     if inputs is not None and not all(
         isinstance(input, torch.Tensor) for input in inputs
     ):
->>>>>>> 982dbd25
         raise ValueError(
             "Not all inputs provided are torch.tensors. Please provide torch.tensors as inputs"
         )
@@ -431,11 +413,7 @@
         else:
             torch.export.save(module, file_path)
     elif module_type == _ModuleType.fx:
-<<<<<<< HEAD
-        if not inputs:
-=======
         if inputs is None:
->>>>>>> 982dbd25
             raise ValueError(
                 "Provided model is a torch.fx.GraphModule however the inputs are empty. Please provide valid torch.tensors as inputs to trace and save the model"
             )
