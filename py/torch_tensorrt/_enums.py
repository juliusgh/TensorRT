--- conflicted
+++ resolved
@@ -23,15 +23,9 @@
     f32 = auto()
     f64 = auto()
     b = auto()
-<<<<<<< HEAD
 
     f8 = auto()
     bf16 = auto()
-=======
-    bf16 = auto()
-    # TODO: Enable FP8
-    # f8 = auto()
->>>>>>> 6701b209
 
     uint8 = u8
     int8 = i8
@@ -56,13 +50,6 @@
     fp64 = f64
     float64 = f64
 
-<<<<<<< HEAD
-=======
-    # TODO: Enable when FP8 is enabled
-    # float8 = f8
-    # fp8 = f8
-
->>>>>>> 6701b209
     bfloat16 = bf16
 
     @staticmethod
