# mypy: disallow-untyped-decorators=False

import logging
import operator
from typing import Any, Callable, Dict, Optional, Sequence, Tuple, Union

import numpy as np
import torch
from torch.fx.node import Argument, Node, Target
from torch_tensorrt.dynamo._SourceIR import SourceIR
from torch_tensorrt.dynamo.conversion import impl
from torch_tensorrt.dynamo.conversion._ConversionContext import ConversionContext
from torch_tensorrt.dynamo.conversion._ConverterRegistry import (
    dynamo_tensorrt_converter,
    has_static_shapes_in_args,
)
from torch_tensorrt.dynamo.conversion.converter_utils import (
    enforce_tensor_types,
    get_positive_dim,
    is_only_operator_on_placeholder,
)
from torch_tensorrt.fx.types import TRTTensor

_LOGGER: logging.Logger = logging.getLogger(__name__)


def args_bounds_check(
    args: Tuple[Argument, ...], i: int, replacement: Optional[Any] = None
) -> Any:
    return args[i] if len(args) > i and args[i] is not None else replacement


def get_ir(target: Target) -> SourceIR:
    target_module = getattr(target, "__module__", "None")
    if any(
        target_module.startswith(prefix)
        for prefix in ("torch.ops.aten", "torch._ops.aten")
    ):
        return SourceIR.ATEN
    elif any(
        target_module.startswith(prefix)
        for prefix in ("torch.ops.prims", "torch._ops.prims")
    ):
        return SourceIR.PRIM
    elif target_module.startswith("torch.nn"):
        return SourceIR.NN

    return SourceIR.UNKNOWN


def one_user_validator(node: Node) -> bool:
    # Validate only one user, which is a getitem node that accesses the first element in the list
    return (
        len(node.users) == 1
        and list(node.users)[0].target == operator.getitem
        and list(node.users)[0].args[1] == 0
    )


@dynamo_tensorrt_converter(
    torch.ops.aten.native_batch_norm.default,
    capability_validator=one_user_validator,
    supports_dynamic_shapes=True,
)
@dynamo_tensorrt_converter(
    torch.ops.aten.batch_norm.default, supports_dynamic_shapes=True
)
@dynamo_tensorrt_converter(torch.ops.aten.batch_norm, supports_dynamic_shapes=True)
@enforce_tensor_types(
    {
        0: (TRTTensor,),
    }
)
def aten_ops_batch_norm(
    ctx: ConversionContext,
    target: Target,
    args: Tuple[Argument, ...],
    kwargs: Dict[str, Argument],
    name: str,
) -> Union[TRTTensor, Sequence[TRTTensor]]:
    return impl.normalization.batch_norm(
        ctx,
        target,
        SourceIR.ATEN,
        name,
        input=args[0],
        weight=args[1],
        bias=args[2],
        running_mean=args[3],
        running_var=args[4],
        training=args[5],
        momentum=args[6],
        eps=args[7],
        cudnn_enabled=args_bounds_check(args, 8, True),
        return_mean_rstd=(target == torch.ops.aten.native_batch_norm.default),
    )


@dynamo_tensorrt_converter(
    torch.ops.aten._native_batch_norm_legit_no_training.default,
    capability_validator=one_user_validator,
    supports_dynamic_shapes=True,
)
def aten_ops_batch_norm_legit_no_training(
    ctx: ConversionContext,
    target: Target,
    args: Tuple[Argument, ...],
    kwargs: Dict[str, Argument],
    name: str,
) -> Union[TRTTensor, Sequence[TRTTensor]]:
    return impl.normalization.batch_norm(
        ctx,
        target,
        SourceIR.ATEN,
        name,
        input=args[0],
        weight=args[1],
        bias=args[2],
        running_mean=args[3],
        running_var=args[4],
        training=False,
        momentum=args[5],
        eps=args[6],
        cudnn_enabled=False,
        return_mean_rstd=(
            target == torch.ops.aten._native_batch_norm_legit_no_training.default
        ),
    )


@dynamo_tensorrt_converter(
    torch.ops.aten.native_layer_norm.default,
    capability_validator=one_user_validator,
    supports_dynamic_shapes=True,
)
@dynamo_tensorrt_converter(
    torch.ops.aten.layer_norm.default, supports_dynamic_shapes=True
)
@dynamo_tensorrt_converter(torch.ops.aten.layer_norm, supports_dynamic_shapes=True)
@enforce_tensor_types(
    {
        0: (TRTTensor,),
    }
)
def aten_ops_layer_norm(
    ctx: ConversionContext,
    target: Target,
    args: Tuple[Argument, ...],
    kwargs: Dict[str, Argument],
    name: str,
) -> Union[TRTTensor, Sequence[TRTTensor]]:
    return impl.normalization.layer_norm(
        ctx,
        target,
        SourceIR.ATEN,
        name,
        input=args[0],
        normalized_shape=args[1],
        weight=args_bounds_check(args, 2, 1.0),
        bias=args_bounds_check(args, 3, 0.0),
        eps=args_bounds_check(args, 4, 1e-05),
        cudnn_enable=args_bounds_check(args, 5, True),
        return_mean_rstd=(target == torch.ops.aten.native_layer_norm.default),
    )


@dynamo_tensorrt_converter(
    torch.ops.aten.native_group_norm.default,
    capability_validator=one_user_validator,
    supports_dynamic_shapes=True,
)
@enforce_tensor_types(
    {
        0: (TRTTensor,),
    }
)
def aten_ops_native_group_norm(
    ctx: ConversionContext,
    target: Target,
    args: Tuple[Argument, ...],
    kwargs: Dict[str, Argument],
    name: str,
) -> Union[TRTTensor, Sequence[TRTTensor]]:
    return impl.normalization.native_group_norm(
        ctx,
        target,
        SourceIR.ATEN,
        name,
        input=args[0],
        weight=args[1],
        bias=args[2],
        N=args[3],
        C=args[4],
        HxW=args[5],
        group=args[6],
        eps=args[7],
    )


@dynamo_tensorrt_converter(
    torch.ops.aten.group_norm.default,
    supports_dynamic_shapes=True,
)
@dynamo_tensorrt_converter(
    torch.ops.aten.group_norm,
    supports_dynamic_shapes=True,
)
@enforce_tensor_types(
    {
        0: (TRTTensor,),
    }
)
def aten_ops_group_norm(
    ctx: ConversionContext,
    target: Target,
    args: Tuple[Argument, ...],
    kwargs: Dict[str, Argument],
    name: str,
) -> Union[TRTTensor, Sequence[TRTTensor]]:
    return impl.normalization.group_norm(
        ctx,
        target,
        SourceIR.ATEN,
        name,
        input=args[0],
        num_groups=args[1],
        weight=args_bounds_check(args, 2, None),
        bias=args_bounds_check(args, 3, None),
        eps=args_bounds_check(args, 4, 1e-05),
        cudnn_enabled=args_bounds_check(args, 5, True),
    )


@dynamo_tensorrt_converter(torch.ops.aten.cat.default, supports_dynamic_shapes=True)
def aten_ops_cat(
    ctx: ConversionContext,
    target: Target,
    args: Tuple[Argument, ...],
    kwargs: Dict[str, Argument],
    name: str,
) -> Union[TRTTensor, Sequence[TRTTensor]]:
    return impl.cat.cat(
        ctx,
        target,
        SourceIR.ATEN,
        name,
        input=args[0],
        dim=args_bounds_check(args, 1, 0),
    )


@dynamo_tensorrt_converter(
    torch.ops.aten.embedding.default,
    supports_dynamic_shapes=True,
)
def aten_ops_embedding(
    ctx: ConversionContext,
    target: Target,
    args: Tuple[Argument, ...],
    kwargs: Dict[str, Argument],
    name: str,
) -> Union[TRTTensor, Sequence[TRTTensor]]:
    return impl.embedding.embedding(
        ctx,
        target,
        SourceIR.ATEN,
        name,
        input=args[1],
        weight=args[0],
    )


def embedding_bag_validator(node: Node) -> bool:
    if not one_user_validator(node):
        return False
    meta = node.args[1].meta
    indices = meta.get("tensor_meta")
    if indices is None:
        indices = meta.get("val")
    if indices is None:
        return False
    return len(indices.shape) == 1  # currently only support 1D indices


@dynamo_tensorrt_converter(
    torch.ops.aten.embedding_bag.default,
    capability_validator=embedding_bag_validator,
    supports_dynamic_shapes=True,
)
@dynamo_tensorrt_converter(
    torch.ops.aten._embedding_bag.default,
    capability_validator=embedding_bag_validator,
    supports_dynamic_shapes=True,
)
@enforce_tensor_types(
    {
        0: (TRTTensor,),
        1: (TRTTensor,),
    }
)
def aten_ops_embedding_bag(
    ctx: ConversionContext,
    target: Target,
    args: Tuple[Argument, ...],
    kwargs: Dict[str, Argument],
    name: str,
) -> Union[TRTTensor, Sequence[TRTTensor]]:
    return impl.embedding.embedding_bag(
        ctx,
        target,
        SourceIR.ATEN,
        name,
        weight=args[0],
        indices=args[1],
        offsets=args[2],
        mode=args_bounds_check(args, 4, 0),
        per_sample_weights=args_bounds_check(args, 6, None),
        include_last_offset=args_bounds_check(args, 7, False),
    )


@dynamo_tensorrt_converter(torch.ops.aten.fmod.Scalar, supports_dynamic_shapes=True)
@dynamo_tensorrt_converter(torch.ops.aten.fmod.Tensor, supports_dynamic_shapes=True)
def aten_ops_fmod(
    ctx: ConversionContext,
    target: Target,
    args: Tuple[Argument, ...],
    kwargs: Dict[str, Argument],
    name: str,
) -> Union[TRTTensor, Sequence[TRTTensor]]:
    return impl.elementwise.fmod(ctx, target, SourceIR.ATEN, name, args[0], args[1])


@dynamo_tensorrt_converter(torch.ops.aten.grid_sampler, supports_dynamic_shapes=True)
@dynamo_tensorrt_converter(torch.ops.aten.grid_sampler_2d, supports_dynamic_shapes=True)
@dynamo_tensorrt_converter(
    torch.ops.aten.grid_sampler.default, supports_dynamic_shapes=True
)
@dynamo_tensorrt_converter(
    torch.ops.aten.grid_sampler_2d.default, supports_dynamic_shapes=True
)
@enforce_tensor_types(
    {
        0: (TRTTensor,),
        1: (TRTTensor,),
    }
)
def aten_ops_grid(
    ctx: ConversionContext,
    target: Target,
    args: Tuple[Argument, ...],
    kwargs: Dict[str, Argument],
    name: str,
) -> Union[TRTTensor, Sequence[TRTTensor]]:
    return impl.grid.grid(
        ctx,
        target,
        SourceIR.ATEN,
        name,
        input=args[0],
        grid=args[1],
        interpolation_mode=args[2],
        padding_mode=args[3],
        align_corners=args[4],
    )


@dynamo_tensorrt_converter(torch.ops.aten.relu.default, supports_dynamic_shapes=True)
def aten_ops_relu(
    ctx: ConversionContext,
    target: Target,
    args: Tuple[Argument, ...],
    kwargs: Dict[str, Argument],
    name: str,
) -> Union[TRTTensor, Sequence[TRTTensor]]:
    return impl.activation.relu(
        ctx,
        target,
        SourceIR.ATEN,
        name,
        args[0],
    )


@dynamo_tensorrt_converter(torch.ops.aten.sigmoid.default, supports_dynamic_shapes=True)
def aten_ops_sigmoid(
    ctx: ConversionContext,
    target: Target,
    args: Tuple[Argument, ...],
    kwargs: Dict[str, Argument],
    name: str,
) -> Union[TRTTensor, Sequence[TRTTensor]]:
    return impl.activation.sigmoid(
        ctx,
        target,
        SourceIR.ATEN,
        name,
        args[0],
    )


@enforce_tensor_types(
    {
        0: (TRTTensor,),
    }
)
@dynamo_tensorrt_converter(torch.ops.aten.sym_size.int, supports_dynamic_shapes=True)
def aten_ops_symsize_int(
    ctx: ConversionContext,
    target: Target,
    args: Tuple[Argument, ...],
    kwargs: Dict[str, Argument],
    name: str,
) -> Union[TRTTensor, Sequence[TRTTensor]]:
    return impl.shape.shape(ctx, target, SourceIR.ATEN, name, args[0], args[1])


def index_dtype_validator(node: Node) -> bool:
    index = node.args[1]
    for ind in index:
        if ind is not None:
            val = ind.meta.get("val")
            if val is not None and val.dtype not in (torch.int32, torch.int64):
                return False
    return True


@dynamo_tensorrt_converter(
    torch.ops.aten.index.Tensor, capability_validator=index_dtype_validator
)
@enforce_tensor_types(
    {
        0: (TRTTensor,),
    }
)
def aten_ops_index(
    ctx: ConversionContext,
    target: Target,
    args: Tuple[Argument, ...],
    kwargs: Dict[str, Argument],
    name: str,
) -> Union[TRTTensor, Sequence[TRTTensor]]:
    return impl.select.index(
        ctx,
        target,
        SourceIR.ATEN,
        name,
        args[0],
        args[1],
    )


@dynamo_tensorrt_converter(torch.ops.aten.tanh.default, supports_dynamic_shapes=True)
def aten_ops_tanh(
    ctx: ConversionContext,
    target: Target,
    args: Tuple[Argument, ...],
    kwargs: Dict[str, Argument],
    name: str,
) -> Union[TRTTensor, Sequence[TRTTensor]]:
    return impl.activation.tanh(
        ctx,
        target,
        SourceIR.ATEN,
        name,
        args[0],
    )


@dynamo_tensorrt_converter(
    torch.ops.aten.leaky_relu.default, supports_dynamic_shapes=True
)
def aten_ops_leaky_relu(
    ctx: ConversionContext,
    target: Target,
    args: Tuple[Argument, ...],
    kwargs: Dict[str, Argument],
    name: str,
) -> Union[TRTTensor, Sequence[TRTTensor]]:
    return impl.activation.leaky_relu(
        ctx,
        target,
        SourceIR.ATEN,
        name,
        args[0],
        args_bounds_check(args, 1, 0.01),
    )


@dynamo_tensorrt_converter(torch.ops.aten.elu.default, supports_dynamic_shapes=True)
def aten_ops_elu(
    ctx: ConversionContext,
    target: Target,
    args: Tuple[Argument, ...],
    kwargs: Dict[str, Argument],
    name: str,
) -> Union[TRTTensor, Sequence[TRTTensor]]:
    return impl.activation.elu(
        ctx,
        target,
        SourceIR.ATEN,
        name,
        args[0],
        alpha=args_bounds_check(args, 1, 1.0),
        beta=args_bounds_check(args, 2, None),
    )


@dynamo_tensorrt_converter(
    torch.ops.aten.softplus.default, supports_dynamic_shapes=True
)
def aten_ops_softplus(
    ctx: ConversionContext,
    target: Target,
    args: Tuple[Argument, ...],
    kwargs: Dict[str, Argument],
    name: str,
) -> Union[TRTTensor, Sequence[TRTTensor]]:
    return impl.activation.softplus(
        ctx,
        target,
        SourceIR.ATEN,
        name,
        args[0],
        beta=args_bounds_check(args, 1, 1),
    )


@dynamo_tensorrt_converter(
    torch.ops.aten.hardsigmoid.default, supports_dynamic_shapes=True
)
def aten_ops_hard_sigmoid(
    ctx: ConversionContext,
    target: Target,
    args: Tuple[Argument, ...],
    kwargs: Dict[str, Argument],
    name: str,
) -> Union[TRTTensor, Sequence[TRTTensor]]:
    return impl.activation.hard_sigmoid(
        ctx,
        target,
        SourceIR.ATEN,
        name,
        args[0],
        alpha=args_bounds_check(args, 1, 1 / 6),
        beta=args_bounds_check(args, 2, 1 / 2),
    )


@dynamo_tensorrt_converter(torch.ops.aten.matmul, supports_dynamic_shapes=True)
@dynamo_tensorrt_converter(torch.ops.aten.dot.default, supports_dynamic_shapes=True)
@dynamo_tensorrt_converter(torch.ops.aten.mm.default, supports_dynamic_shapes=True)
@dynamo_tensorrt_converter(torch.ops.aten.mv.default, supports_dynamic_shapes=True)
@dynamo_tensorrt_converter(torch.ops.aten.bmm.default, supports_dynamic_shapes=True)
def aten_ops_matmul(
    ctx: ConversionContext,
    target: Target,
    args: Tuple[Argument, ...],
    kwargs: Dict[str, Argument],
    name: str,
) -> Union[TRTTensor, Sequence[TRTTensor]]:
    return impl.matmul.matrix_multiply(
        ctx,
        target,
        SourceIR.ATEN,
        name,
        args[0],
        args[1],
    )


@dynamo_tensorrt_converter(torch.ops.aten.rsqrt.default, supports_dynamic_shapes=True)
def aten_ops_rsqrt(
    ctx: ConversionContext,
    target: Target,
    args: Tuple[Argument, ...],
    kwargs: Dict[str, Argument],
    name: str,
) -> Union[TRTTensor, Sequence[TRTTensor]]:
    return impl.elementwise.rsqrt(
        ctx,
        target,
        SourceIR.ATEN,
        name,
        args[0],
    )


@dynamo_tensorrt_converter(torch.ops.aten.neg.default, supports_dynamic_shapes=True)
def aten_ops_neg(
    ctx: ConversionContext,
    target: Target,
    args: Tuple[Argument, ...],
    kwargs: Dict[str, Argument],
    name: str,
) -> Union[TRTTensor, Sequence[TRTTensor]]:
    return impl.unary.neg(
        ctx,
        target,
        SourceIR.ATEN,
        name,
        args[0],
    )


try:
    import modelopt.torch.quantization as mtq  # noqa: F401

    assert torch.ops.trt.quantize_fp8.default
except Exception as e:
    _LOGGER.warning(
        "Unable to import quantization op. Please install modelopt library (https://github.com/NVIDIA/TensorRT-Model-Optimizer?tab=readme-ov-file#installation) to add support for compiling quantized models"
    )
else:

    @dynamo_tensorrt_converter(torch.ops.trt.quantize_fp8.default)
    def aten_ops_quantize_fp8(
        ctx: ConversionContext,
        target: Target,
        args: Tuple[Argument, ...],
        kwargs: Dict[str, Argument],
        name: str,
    ) -> Union[TRTTensor, Sequence[TRTTensor]]:
        return impl.quantize.quantize_fp8(
            ctx,
            target,
            SourceIR.ATEN,
            name,
            args[0],
            args[1],
        )


@dynamo_tensorrt_converter(torch.ops.aten.squeeze.dim, supports_dynamic_shapes=True)
@dynamo_tensorrt_converter(torch.ops.aten.squeeze.dims, supports_dynamic_shapes=True)
def aten_ops_squeeze(
    ctx: ConversionContext,
    target: Target,
    args: Tuple[Argument, ...],
    kwargs: Dict[str, Argument],
    name: str,
) -> Union[TRTTensor, Sequence[TRTTensor]]:
    return impl.squeeze.squeeze(ctx, target, SourceIR.ATEN, name, args[0], args[1])


@dynamo_tensorrt_converter(torch.ops.aten.erf.default, supports_dynamic_shapes=True)
def aten_ops_erf(
    ctx: ConversionContext,
    target: Target,
    args: Tuple[Argument, ...],
    kwargs: Dict[str, Argument],
    name: str,
) -> Union[TRTTensor, Sequence[TRTTensor]]:
    return impl.unary.erf(
        ctx,
        target,
        SourceIR.ATEN,
        name,
        args[0],
    )


@dynamo_tensorrt_converter(
    torch.ops.aten.unsqueeze.default, supports_dynamic_shapes=True
)
def aten_ops_unsqueeze(
    ctx: ConversionContext,
    target: Target,
    args: Tuple[Argument, ...],
    kwargs: Dict[str, Argument],
    name: str,
) -> Union[TRTTensor, Sequence[TRTTensor]]:
    return impl.unsqueeze.unsqueeze(
        ctx, target, SourceIR.ATEN, name, input_t=args[0], dim=args[1]
    )


@dynamo_tensorrt_converter(
    torch.ops.aten._softmax.default, supports_dynamic_shapes=True
)
def aten_ops_softmax(
    ctx: ConversionContext,
    target: Target,
    args: Tuple[Argument, ...],
    kwargs: Dict[str, Argument],
    name: str,
) -> Union[TRTTensor, Sequence[TRTTensor]]:
    return impl.normalization.softmax(
        ctx, target, SourceIR.ATEN, name, args[0], args[1]
    )


@dynamo_tensorrt_converter(
    torch.ops.aten.split.Tensor,
    capability_validator=has_static_shapes_in_args([1]),
    supports_dynamic_shapes=True,
)
@dynamo_tensorrt_converter(
    torch.ops.aten.split.sizes,
    capability_validator=has_static_shapes_in_args([1]),
    supports_dynamic_shapes=True,
)
@dynamo_tensorrt_converter(
    torch.ops.aten.split_with_sizes.default,
    capability_validator=has_static_shapes_in_args([1]),
    supports_dynamic_shapes=True,
)
def aten_ops_split(
    ctx: ConversionContext,
    target: Target,
    args: Tuple[Argument, ...],
    kwargs: Dict[str, Argument],
    name: str,
) -> Union[TRTTensor, Sequence[TRTTensor]]:
    return impl.split.split(
        ctx,
        target,
        SourceIR.ATEN,
        name,
        input=args[0],
        split_size_or_sections=args[1],
        dim=args_bounds_check(args, 2, 0),
    )


@dynamo_tensorrt_converter(torch.ops.aten.where.self, supports_dynamic_shapes=True)
def aten_ops_where(
    ctx: ConversionContext,
    target: Target,
    args: Tuple[Argument, ...],
    kwargs: Dict[str, Argument],
    name: str,
) -> Union[TRTTensor, Sequence[TRTTensor]]:
    return impl.condition.where(
        ctx,
        target,
        SourceIR.ATEN,
        name,
        args[1],
        args[2],
        args[0],
    )


@dynamo_tensorrt_converter(torch.ops.aten.clamp.default, supports_dynamic_shapes=True)
@dynamo_tensorrt_converter(torch.ops.aten.clamp.Tensor, supports_dynamic_shapes=True)
@dynamo_tensorrt_converter(torch.ops.aten.clip.default, supports_dynamic_shapes=True)
@dynamo_tensorrt_converter(torch.ops.aten.clip.Tensor, supports_dynamic_shapes=True)
def aten_ops_clamp(
    ctx: ConversionContext,
    target: Target,
    args: Tuple[Argument, ...],
    kwargs: Dict[str, Argument],
    name: str,
) -> Union[TRTTensor, Sequence[TRTTensor]]:
    return impl.elementwise.clamp(
        ctx,
        target,
        SourceIR.ATEN,
        name,
        input_val=args[0],
        min_val=args_bounds_check(args, 1),
        max_val=args_bounds_check(args, 2),
    )


@dynamo_tensorrt_converter(torch.ops.aten.gather.default)
@enforce_tensor_types(
    {
        0: (TRTTensor,),
        2: (TRTTensor,),
    }
)
def aten_ops_gather(
    ctx: ConversionContext,
    target: Target,
    args: Tuple[Argument, ...],
    kwargs: Dict[str, Argument],
    name: str,
) -> Union[TRTTensor, Sequence[TRTTensor]]:
    return impl.select.gather(
        ctx, target, SourceIR.ATEN, name, args[0], args[1], args[2]
    )


@dynamo_tensorrt_converter(torch.ops.aten.scatter.src)
@dynamo_tensorrt_converter(torch.ops.aten.scatter.value)
@enforce_tensor_types(
    {
        0: (TRTTensor,),
        2: (TRTTensor,),
    }
)
def aten_ops_scatter(
    ctx: ConversionContext,
    target: Target,
    args: Tuple[Argument, ...],
    kwargs: Dict[str, Argument],
    name: str,
) -> Union[TRTTensor, Sequence[TRTTensor]]:
    return impl.select.scatter(
        ctx, target, SourceIR.ATEN, name, args[0], args[1], args[2], args[3]
    )


@dynamo_tensorrt_converter(torch.ops.aten.select.int, supports_dynamic_shapes=True)
def aten_ops_select(
    ctx: ConversionContext,
    target: Target,
    args: Tuple[Argument, ...],
    kwargs: Dict[str, Argument],
    name: str,
) -> Union[TRTTensor, Sequence[TRTTensor]]:
    return impl.select.select(
        ctx, target, SourceIR.ATEN, name, args[0], args[1], args[2]
    )


def index_put_validator(node: Node) -> bool:
    if args_bounds_check(node.args, 3, False):  # Check if accumulate is valid
        _LOGGER.debug("We do not support accumulate=True for aten.index_put operation")
        accumulate_valid = False
    else:
        accumulate_valid = True

    # Retrieve input tensor's meta information
    input_meta = node.args[0].meta.get("tensor_meta")
    if not input_meta:
        _LOGGER.warning(
            "Meta information of input is missing. Unable to validate if broadcasting is needed, falling back to PyTorch operation."
        )
        return False

    input_shape = input_meta.shape
    input_num_dims = len(input_shape)

    # Check if broadcasting is valid
    indices_num_dims = len(node.args[1])
    if indices_num_dims == input_num_dims:
        broadcast_valid = True
    else:
        _LOGGER.debug(
            "We do not support broadcasting when the number of index dimensions does not match the number of input tensor dimensions."
        )
        broadcast_valid = False

    # Return validation result
    return accumulate_valid and broadcast_valid


@dynamo_tensorrt_converter(
    torch.ops.aten.index_put.default,
    capability_validator=index_put_validator,
)
@enforce_tensor_types(
    {
        0: (TRTTensor,),
        2: (TRTTensor,),
    }
)
def aten_ops_index_put(
    ctx: ConversionContext,
    target: Target,
    args: Tuple[Argument, ...],
    kwargs: Dict[str, Argument],
    name: str,
) -> Union[TRTTensor, Sequence[TRTTensor]]:
    return impl.select.index_put_converter(
        ctx,
        target,
        SourceIR.ATEN,
        name,
        args[0],
        args[1],
        args[2],
        args_bounds_check(args, 3, False),
    )


@dynamo_tensorrt_converter(torch.ops.aten.slice.Tensor, supports_dynamic_shapes=True)
@enforce_tensor_types(
    {
        0: (TRTTensor,),
    }
)
def aten_ops_slice(
    ctx: ConversionContext,
    target: Target,
    args: Tuple[Argument, ...],
    kwargs: Dict[str, Argument],
    name: str,
) -> Union[TRTTensor, Sequence[TRTTensor]]:
    return impl.slice.slice_op(
        ctx,
        target,
        SourceIR.ATEN,
        name,
        args[0],
        args_bounds_check(args, 1, replacement=0),
        args_bounds_check(args, 2, replacement=None),
        args_bounds_check(args, 3, replacement=None),
        args_bounds_check(args, 4, replacement=1),
    )


@dynamo_tensorrt_converter(torch.ops.aten.chunk.default)
@enforce_tensor_types(
    {
        0: (TRTTensor,),
    }
)
def aten_ops_chunk(
    ctx: ConversionContext,
    target: Target,
    args: Tuple[Argument, ...],
    kwargs: Dict[str, Argument],
    name: str,
) -> Union[TRTTensor, Sequence[TRTTensor]]:
    return impl.slice.chunk(
        ctx,
        target,
        SourceIR.ATEN,
        name,
        args[0],
        args[1],
        args_bounds_check(args, 2, 0),
    )


@dynamo_tensorrt_converter(torch.ops.aten.cumsum.default, supports_dynamic_shapes=True)
@enforce_tensor_types(
    {
        0: (TRTTensor,),
    }
)
def aten_ops_cumsum(
    ctx: ConversionContext,
    target: Target,
    args: Tuple[Argument, ...],
    kwargs: Dict[str, Argument],
    name: str,
) -> Union[TRTTensor, Sequence[TRTTensor]]:
    return impl.slice.cumsum(
        ctx,
        target,
        SourceIR.ATEN,
        name,
        args[0],
        args[1],
    )


@dynamo_tensorrt_converter(torch.ops.aten.tile.default)
@enforce_tensor_types(
    {
        0: (TRTTensor,),
    }
)
def aten_ops_tile(
    ctx: ConversionContext,
    target: Target,
    args: Tuple[Argument, ...],
    kwargs: Dict[str, Argument],
    name: str,
) -> Union[TRTTensor, Sequence[TRTTensor]]:
    return impl.slice.tile(
        ctx,
        target,
        SourceIR.ATEN,
        name,
        args[0],
        args[1],
    )


def zero_output_validator(node: Node) -> bool:
    if 0 in node.args[1]:
        _LOGGER.debug(
            f"We do not support output tensor {node.args[1]} tensors with zero-sized dimensions for this operation."
        )
        return False
    else:
        return True


@dynamo_tensorrt_converter(
    torch.ops.aten.as_strided.default,
    capability_validator=zero_output_validator,
)
@dynamo_tensorrt_converter(torch.ops.aten.as_strided.default)
def aten_ops_as_strided(
    ctx: ConversionContext,
    target: Target,
    args: Tuple[Argument, ...],
    kwargs: Dict[str, Argument],
    name: str,
) -> Union[TRTTensor, Sequence[TRTTensor]]:
    return impl.slice.as_strided(
        ctx,
        target,
        source_ir=SourceIR.ATEN,
        name=name,
        input=args[0],
        size=args[1],
        stride=args[2],
        storage_offset=args_bounds_check(args, 3, None),
    )


@dynamo_tensorrt_converter(torch.ops.aten.permute.default, supports_dynamic_shapes=True)
@enforce_tensor_types(
    {
        0: (TRTTensor,),
    }
)
def aten_ops_permute(
    ctx: ConversionContext,
    target: Target,
    args: Tuple[Argument, ...],
    kwargs: Dict[str, Argument],
    name: str,
) -> Union[TRTTensor, Sequence[TRTTensor]]:
    return impl.permutation.permute(
        ctx,
        target,
        SourceIR.ATEN,
        name,
        args[0],
        args[1],
    )


def to_copy_dtype_validator(placeholder_only: bool) -> Callable[[Node], bool]:
    """Return validator for to_copy node with placeholder restrictions"""

    def validate_dtype(to_copy_node: Node) -> bool:
        """Returns true if the to_copy node can be converted to TRT

        Based on data type being casted to
        """
        allowed_casts = {
            torch.float,
            torch.int32,
            torch.int64,
            torch.bool,
            torch.int8,
            torch.float16,
        }

        # Validate input node has convertible kwargs
        if "dtype" in to_copy_node.kwargs:
            if to_copy_node.kwargs["dtype"] in allowed_casts:
                return True
            else:
                _LOGGER.debug(
                    f"_to_copy converter rejected node {to_copy_node} with dtype {to_copy_node.kwargs['dtype']}"
                )
                return False
        else:
            _LOGGER.debug(
                f"_to_copy converter rejected node {to_copy_node} with kwargs {to_copy_node.kwargs}"
            )
            return False

    def validator(to_copy_node: Node) -> bool:
        """Returns true if the to_copy node can be converted to TRT
        and the placeholder restriction is satisfied
        """
        # The placeholder restriction is satsfied if placeholder_only is the same
        # truth value as is_only_operator_on_placeholder(to_copy_node)
        return validate_dtype(to_copy_node) and (
            (not placeholder_only) ^ is_only_operator_on_placeholder(to_copy_node)
        )

    return validator


@dynamo_tensorrt_converter(
    torch.ops.aten.clone.default,
    capability_validator=lambda node: not is_only_operator_on_placeholder(node),
    supports_dynamic_shapes=True,
)
@dynamo_tensorrt_converter(
    torch.ops.aten._to_copy.default,
    capability_validator=to_copy_dtype_validator(placeholder_only=False),
    supports_dynamic_shapes=True,
)
def aten_ops_clone_copy_dtype(
    ctx: ConversionContext,
    target: Target,
    args: Tuple[Argument, ...],
    kwargs: Dict[str, Argument],
    name: str,
) -> Union[TRTTensor, Sequence[TRTTensor]]:
    return impl.cast.to_copy(
        ctx,
        target,
        SourceIR.ATEN,
        name,
        args[0],
        kwargs.get("dtype", args[0].dtype),
        force_layer=True,
    )


@dynamo_tensorrt_converter(
    torch.ops.aten.clone.default,
    capability_validator=is_only_operator_on_placeholder,
)
@dynamo_tensorrt_converter(
    torch.ops.aten._to_copy.default,
    capability_validator=to_copy_dtype_validator(placeholder_only=True),
)
def aten_ops_clone_copy_placeholder(
    ctx: ConversionContext,
    target: Target,
    args: Tuple[Argument, ...],
    kwargs: Dict[str, Argument],
    name: str,
) -> Union[TRTTensor, Sequence[TRTTensor]]:
    # For clone or copy nodes where the input is also the output,
    # we need to force cast to ensure a layer is added to the TRT engine
    # since TRT engine inputs cannot also be TRT engine outputs
    return impl.cast.to_copy(
        ctx,
        target,
        SourceIR.ATEN,
        name,
        args[0],
        kwargs.get("dtype", args[0].dtype),
        force_layer=True,
    )


@dynamo_tensorrt_converter(torch.ops.aten.expand.default, supports_dynamic_shapes=True)
@enforce_tensor_types(
    {
        0: (TRTTensor,),
    }
)
def aten_ops_expand(
    ctx: ConversionContext,
    target: Target,
    args: Tuple[Argument, ...],
    kwargs: Dict[str, Argument],
    name: str,
) -> Union[TRTTensor, Sequence[TRTTensor]]:
    return impl.slice.expand(
        ctx,
        target,
        SourceIR.ATEN,
        name,
        args[0],
        args[1],
    )


@dynamo_tensorrt_converter(torch.ops.aten.amax.default, supports_dynamic_shapes=True)
@enforce_tensor_types(
    {
        0: (TRTTensor,),
    }
)
def aten_ops_amax(
    ctx: ConversionContext,
    target: Target,
    args: Tuple[Argument, ...],
    kwargs: Dict[str, Argument],
    name: str,
) -> Union[TRTTensor, Sequence[TRTTensor]]:
    return impl.reduce.amax(
        ctx,
        target,
        SourceIR.ATEN,
        name,
        args[0],
        args_bounds_check(args, 1, replacement=[]),
        args_bounds_check(args, 2, replacement=False),
    )


@dynamo_tensorrt_converter(torch.ops.aten.amin.default, supports_dynamic_shapes=True)
@enforce_tensor_types(
    {
        0: (TRTTensor,),
    }
)
def aten_ops_amin(
    ctx: ConversionContext,
    target: Target,
    args: Tuple[Argument, ...],
    kwargs: Dict[str, Argument],
    name: str,
) -> Union[TRTTensor, Sequence[TRTTensor]]:
    return impl.reduce.amin(
        ctx,
        target,
        SourceIR.ATEN,
        name,
        args[0],
        args_bounds_check(args, 1, replacement=[]),
        args_bounds_check(args, 2, replacement=False),
    )


@dynamo_tensorrt_converter(torch.ops.aten.sum.default, supports_dynamic_shapes=True)
@dynamo_tensorrt_converter(torch.ops.aten.sum.dim_IntList, supports_dynamic_shapes=True)
@dynamo_tensorrt_converter(torch.ops.prims.sum.default, supports_dynamic_shapes=True)
def aten_ops_sum(
    ctx: ConversionContext,
    target: Target,
    args: Tuple[Argument, ...],
    kwargs: Dict[str, Argument],
    name: str,
) -> Union[TRTTensor, Sequence[TRTTensor]]:
    sum_ = impl.reduce.sum(
        ctx,
        target,
        get_ir(target),
        name,
        args[0],
        args_bounds_check(args, 1, replacement=None),
        args_bounds_check(args, 2, replacement=False),
    )

    if kwargs.get("output_dtype", None) is not None:
        return impl.cast.to_copy(
            ctx,
            target,
            SourceIR.ATEN,
            name,
            sum_,
            kwargs["output_dtype"],
            force_layer=True,
        )
    else:
        return sum_


@dynamo_tensorrt_converter(torch.ops.aten.prod.default, supports_dynamic_shapes=True)
@dynamo_tensorrt_converter(torch.ops.aten.prod.dim_int, supports_dynamic_shapes=True)
def aten_ops_prod(
    ctx: ConversionContext,
    target: Target,
    args: Tuple[Argument, ...],
    kwargs: Dict[str, Argument],
    name: str,
) -> Union[TRTTensor, Sequence[TRTTensor]]:
    return impl.reduce.prod(
        ctx,
        target,
        SourceIR.ATEN,
        name,
        args[0],
        args_bounds_check(args, 1, replacement=None),
        args_bounds_check(args, 2, replacement=False),
    )


@dynamo_tensorrt_converter(
    torch.ops.aten.max.default,
    supports_dynamic_shapes=True,
)
@dynamo_tensorrt_converter(
    torch.ops.aten.max.dim,
    capability_validator=one_user_validator,
    supports_dynamic_shapes=True,
)
def aten_ops_max(
    ctx: ConversionContext,
    target: Target,
    args: Tuple[Argument, ...],
    kwargs: Dict[str, Argument],
    name: str,
) -> Union[TRTTensor, Sequence[TRTTensor]]:
    return impl.reduce.max(
        ctx,
        target,
        SourceIR.ATEN,
        name,
        args[0],
        dim=args_bounds_check(args, 1, replacement=None),
        keepdim=args_bounds_check(args, 2, replacement=False),
        return_indices=(target == torch.ops.aten.max.dim),
    )


@dynamo_tensorrt_converter(
    torch.ops.aten.min.default,
    supports_dynamic_shapes=True,
)
@dynamo_tensorrt_converter(
    torch.ops.aten.min.dim,
    capability_validator=one_user_validator,
    supports_dynamic_shapes=True,
)
def aten_ops_min(
    ctx: ConversionContext,
    target: Target,
    args: Tuple[Argument, ...],
    kwargs: Dict[str, Argument],
    name: str,
) -> Union[TRTTensor, Sequence[TRTTensor]]:
    return impl.reduce.min(
        ctx,
        target,
        SourceIR.ATEN,
        name,
        args[0],
        dim=args_bounds_check(args, 1, replacement=None),
        keepdim=args_bounds_check(args, 2, replacement=False),
        return_indices=(target == torch.ops.aten.min.dim),
    )


@dynamo_tensorrt_converter(torch.ops.aten.mean.default, supports_dynamic_shapes=True)
@dynamo_tensorrt_converter(torch.ops.aten.mean.dim, supports_dynamic_shapes=True)
def aten_ops_mean(
    ctx: ConversionContext,
    target: Target,
    args: Tuple[Argument, ...],
    kwargs: Dict[str, Argument],
    name: str,
) -> Union[TRTTensor, Sequence[TRTTensor]]:
    return impl.reduce.mean(
        ctx,
        target,
        SourceIR.ATEN,
        name,
        args[0],
        args_bounds_check(args, 1, replacement=None),
        args_bounds_check(args, 2, replacement=False),
    )


@dynamo_tensorrt_converter(torch.ops.aten.exp.default, supports_dynamic_shapes=True)
def aten_ops_exp(
    ctx: ConversionContext,
    target: Target,
    args: Tuple[Argument, ...],
    kwargs: Dict[str, Argument],
    name: str,
) -> Union[TRTTensor, Sequence[TRTTensor]]:
    return impl.unary.exp(
        ctx,
        target,
        SourceIR.ATEN,
        name,
        args[0],
    )


@dynamo_tensorrt_converter(torch.ops.aten.expm1.default, supports_dynamic_shapes=True)
def aten_ops_expm1(
    ctx: ConversionContext,
    target: Target,
    args: Tuple[Argument, ...],
    kwargs: Dict[str, Argument],
    name: str,
) -> Union[TRTTensor, Sequence[TRTTensor]]:
    return impl.unary.expm1(
        ctx,
        target,
        SourceIR.ATEN,
        name,
        args[0],
    )


@dynamo_tensorrt_converter(torch.ops.aten.log.default, supports_dynamic_shapes=True)
def aten_ops_log(
    ctx: ConversionContext,
    target: Target,
    args: Tuple[Argument, ...],
    kwargs: Dict[str, Argument],
    name: str,
) -> Union[TRTTensor, Sequence[TRTTensor]]:
    return impl.unary.log(
        ctx,
        target,
        SourceIR.ATEN,
        name,
        args[0],
    )


@dynamo_tensorrt_converter(torch.ops.aten.log2.default, supports_dynamic_shapes=True)
def aten_ops_log2(
    ctx: ConversionContext,
    target: Target,
    args: Tuple[Argument, ...],
    kwargs: Dict[str, Argument],
    name: str,
) -> Union[TRTTensor, Sequence[TRTTensor]]:
    return impl.unary.log2(
        ctx,
        target,
        SourceIR.ATEN,
        name,
        args[0],
    )


@dynamo_tensorrt_converter(torch.ops.aten.log10.default, supports_dynamic_shapes=True)
def aten_ops_log10(
    ctx: ConversionContext,
    target: Target,
    args: Tuple[Argument, ...],
    kwargs: Dict[str, Argument],
    name: str,
) -> Union[TRTTensor, Sequence[TRTTensor]]:
    return impl.unary.log10(
        ctx,
        target,
        SourceIR.ATEN,
        name,
        args[0],
    )


@dynamo_tensorrt_converter(torch.ops.aten.log1p.default)
def aten_ops_log1p(
    ctx: ConversionContext,
    target: Target,
    args: Tuple[Argument, ...],
    kwargs: Dict[str, Argument],
    name: str,
) -> Union[TRTTensor, Sequence[TRTTensor]]:
    return impl.unary.log1p(
        ctx,
        target,
        SourceIR.ATEN,
        name,
        args[0],
    )


@dynamo_tensorrt_converter(torch.ops.aten.sqrt.default, supports_dynamic_shapes=True)
def aten_ops_sqrt(
    ctx: ConversionContext,
    target: Target,
    args: Tuple[Argument, ...],
    kwargs: Dict[str, Argument],
    name: str,
) -> Union[TRTTensor, Sequence[TRTTensor]]:
    return impl.unary.sqrt(
        ctx,
        target,
        SourceIR.ATEN,
        name,
        args[0],
    )


@dynamo_tensorrt_converter(
    torch.ops.aten.reciprocal.default, supports_dynamic_shapes=True
)
def aten_ops_recip(
    ctx: ConversionContext,
    target: Target,
    args: Tuple[Argument, ...],
    kwargs: Dict[str, Argument],
    name: str,
) -> Union[TRTTensor, Sequence[TRTTensor]]:
    return impl.unary.recip(
        ctx,
        target,
        SourceIR.ATEN,
        name,
        args[0],
    )


@dynamo_tensorrt_converter(torch.ops.aten.abs.default, supports_dynamic_shapes=True)
def aten_ops_abs(
    ctx: ConversionContext,
    target: Target,
    args: Tuple[Argument, ...],
    kwargs: Dict[str, Argument],
    name: str,
) -> Union[TRTTensor, Sequence[TRTTensor]]:
    return impl.unary.abs(
        ctx,
        target,
        SourceIR.ATEN,
        name,
        args[0],
    )


@dynamo_tensorrt_converter(torch.ops.aten.sin.default, supports_dynamic_shapes=True)
def aten_ops_sin(
    ctx: ConversionContext,
    target: Target,
    args: Tuple[Argument, ...],
    kwargs: Dict[str, Argument],
    name: str,
) -> Union[TRTTensor, Sequence[TRTTensor]]:
    return impl.unary.sin(
        ctx,
        target,
        SourceIR.ATEN,
        name,
        args[0],
    )


@dynamo_tensorrt_converter(torch.ops.aten.cos.default, supports_dynamic_shapes=True)
def aten_ops_cos(
    ctx: ConversionContext,
    target: Target,
    args: Tuple[Argument, ...],
    kwargs: Dict[str, Argument],
    name: str,
) -> Union[TRTTensor, Sequence[TRTTensor]]:
    return impl.unary.cos(
        ctx,
        target,
        SourceIR.ATEN,
        name,
        args[0],
    )


@dynamo_tensorrt_converter(torch.ops.aten.tan.default, supports_dynamic_shapes=True)
def aten_ops_tan(
    ctx: ConversionContext,
    target: Target,
    args: Tuple[Argument, ...],
    kwargs: Dict[str, Argument],
    name: str,
) -> Union[TRTTensor, Sequence[TRTTensor]]:
    return impl.unary.tan(
        ctx,
        target,
        SourceIR.ATEN,
        name,
        args[0],
    )


@dynamo_tensorrt_converter(torch.ops.aten.sinh.default, supports_dynamic_shapes=True)
def aten_ops_sinh(
    ctx: ConversionContext,
    target: Target,
    args: Tuple[Argument, ...],
    kwargs: Dict[str, Argument],
    name: str,
) -> Union[TRTTensor, Sequence[TRTTensor]]:
    return impl.unary.sinh(
        ctx,
        target,
        SourceIR.ATEN,
        name,
        args[0],
    )


@dynamo_tensorrt_converter(torch.ops.aten.cosh.default, supports_dynamic_shapes=True)
def aten_ops_cosh(
    ctx: ConversionContext,
    target: Target,
    args: Tuple[Argument, ...],
    kwargs: Dict[str, Argument],
    name: str,
) -> Union[TRTTensor, Sequence[TRTTensor]]:
    return impl.unary.cosh(
        ctx,
        target,
        SourceIR.ATEN,
        name,
        args[0],
    )


@dynamo_tensorrt_converter(torch.ops.aten.asin.default, supports_dynamic_shapes=True)
def aten_ops_asin(
    ctx: ConversionContext,
    target: Target,
    args: Tuple[Argument, ...],
    kwargs: Dict[str, Argument],
    name: str,
) -> Union[TRTTensor, Sequence[TRTTensor]]:
    return impl.unary.asin(
        ctx,
        target,
        SourceIR.ATEN,
        name,
        args[0],
    )


@dynamo_tensorrt_converter(torch.ops.aten.acos.default, supports_dynamic_shapes=True)
def aten_ops_acos(
    ctx: ConversionContext,
    target: Target,
    args: Tuple[Argument, ...],
    kwargs: Dict[str, Argument],
    name: str,
) -> Union[TRTTensor, Sequence[TRTTensor]]:
    return impl.unary.acos(
        ctx,
        target,
        SourceIR.ATEN,
        name,
        args[0],
    )


@dynamo_tensorrt_converter(torch.ops.aten.atan.default, supports_dynamic_shapes=True)
def aten_ops_atan(
    ctx: ConversionContext,
    target: Target,
    args: Tuple[Argument, ...],
    kwargs: Dict[str, Argument],
    name: str,
) -> Union[TRTTensor, Sequence[TRTTensor]]:
    return impl.unary.atan(
        ctx,
        target,
        SourceIR.ATEN,
        name,
        args[0],
    )


@dynamo_tensorrt_converter(torch.ops.aten.asinh.default, supports_dynamic_shapes=True)
def aten_ops_asinh(
    ctx: ConversionContext,
    target: Target,
    args: Tuple[Argument, ...],
    kwargs: Dict[str, Argument],
    name: str,
) -> Union[TRTTensor, Sequence[TRTTensor]]:
    return impl.unary.asinh(
        ctx,
        target,
        SourceIR.ATEN,
        name,
        args[0],
    )


@dynamo_tensorrt_converter(torch.ops.aten.acosh.default, supports_dynamic_shapes=True)
def aten_ops_acosh(
    ctx: ConversionContext,
    target: Target,
    args: Tuple[Argument, ...],
    kwargs: Dict[str, Argument],
    name: str,
) -> Union[TRTTensor, Sequence[TRTTensor]]:
    return impl.unary.acosh(
        ctx,
        target,
        SourceIR.ATEN,
        name,
        args[0],
    )


@dynamo_tensorrt_converter(torch.ops.aten.atanh.default, supports_dynamic_shapes=True)
def aten_ops_atanh(
    ctx: ConversionContext,
    target: Target,
    args: Tuple[Argument, ...],
    kwargs: Dict[str, Argument],
    name: str,
) -> Union[TRTTensor, Sequence[TRTTensor]]:
    return impl.unary.atanh(
        ctx,
        target,
        SourceIR.ATEN,
        name,
        args[0],
    )


@dynamo_tensorrt_converter(torch.ops.aten.atan2.default, supports_dynamic_shapes=True)
@enforce_tensor_types(
    {
        0: (TRTTensor,),
        1: (TRTTensor,),
    }
)
def aten_ops_atan2(
    ctx: ConversionContext,
    target: Target,
    args: Tuple[Argument, ...],
    kwargs: Dict[str, Argument],
    name: str,
) -> Union[TRTTensor, Sequence[TRTTensor]]:
    return impl.elementwise.atan2(
        ctx,
        target,
        SourceIR.ATEN,
        name,
        args[0],
        args[1],
    )


@dynamo_tensorrt_converter(torch.ops.aten.atan2.out, supports_dynamic_shapes=True)
def aten_ops_atan2_out(
    ctx: ConversionContext,
    target: Target,
    args: Tuple[Argument, ...],
    kwargs: Dict[str, Argument],
    name: str,
) -> TRTTensor:
    input, other = args[0], args[1]
    # out = kwargs.get("out"),

    out_return = impl.elementwise.atan2(ctx, target, SourceIR.ATEN, name, input, other)

    return out_return


@dynamo_tensorrt_converter(torch.ops.aten.ceil.default, supports_dynamic_shapes=True)
def aten_ops_ceil(
    ctx: ConversionContext,
    target: Target,
    args: Tuple[Argument, ...],
    kwargs: Dict[str, Argument],
    name: str,
) -> Union[TRTTensor, Sequence[TRTTensor]]:
    return impl.unary.ceil(
        ctx,
        target,
        SourceIR.ATEN,
        name,
        args[0],
    )


@dynamo_tensorrt_converter(torch.ops.aten.floor.default, supports_dynamic_shapes=True)
def aten_ops_floor(
    ctx: ConversionContext,
    target: Target,
    args: Tuple[Argument, ...],
    kwargs: Dict[str, Argument],
    name: str,
) -> Union[TRTTensor, Sequence[TRTTensor]]:
    return impl.unary.floor(
        ctx,
        target,
        SourceIR.ATEN,
        name,
        args[0],
    )


@dynamo_tensorrt_converter(
    torch.ops.aten.logical_not.default, supports_dynamic_shapes=True
)
def aten_ops_logical_not(
    ctx: ConversionContext,
    target: Target,
    args: Tuple[Argument, ...],
    kwargs: Dict[str, Argument],
    name: str,
) -> Union[TRTTensor, Sequence[TRTTensor]]:
    return impl.unary.logical_not(
        ctx,
        target,
        SourceIR.ATEN,
        name,
        args[0],
    )


@dynamo_tensorrt_converter(torch.sym_not, supports_dynamic_shapes=True)
def aten_ops_sym_not(
    ctx: ConversionContext,
    target: Target,
    args: Tuple[Argument, ...],
    kwargs: Dict[str, Argument],
    name: str,
) -> Union[TRTTensor, Sequence[TRTTensor]]:
    return impl.unary.sym_not(
        ctx,
        target,
        SourceIR.ATEN,
        name,
        args[0],
    )


@dynamo_tensorrt_converter(torch.ops.aten.sign.default, supports_dynamic_shapes=True)
def aten_ops_sign(
    ctx: ConversionContext,
    target: Target,
    args: Tuple[Argument, ...],
    kwargs: Dict[str, Argument],
    name: str,
) -> Union[TRTTensor, Sequence[TRTTensor]]:
    return impl.unary.sign(
        ctx,
        target,
        SourceIR.ATEN,
        name,
        args[0],
    )


@dynamo_tensorrt_converter(torch.ops.aten.round.default, supports_dynamic_shapes=True)
def aten_ops_round(
    ctx: ConversionContext,
    target: Target,
    args: Tuple[Argument, ...],
    kwargs: Dict[str, Argument],
    name: str,
) -> Union[TRTTensor, Sequence[TRTTensor]]:
    return impl.unary.round(
        ctx,
        target,
        SourceIR.ATEN,
        name,
        args[0],
    )


@dynamo_tensorrt_converter(torch.ops.aten.isinf.default, supports_dynamic_shapes=True)
def aten_ops_isinf(
    ctx: ConversionContext,
    target: Target,
    args: Tuple[Argument, ...],
    kwargs: Dict[str, Argument],
    name: str,
) -> Union[TRTTensor, Sequence[TRTTensor]]:
    return impl.unary.isinf(
        ctx,
        target,
        SourceIR.ATEN,
        name,
        args[0],
    )


@dynamo_tensorrt_converter(torch.ops.aten.isnan.default, supports_dynamic_shapes=True)
def aten_ops_isnan(
    ctx: ConversionContext,
    target: Target,
    args: Tuple[Argument, ...],
    kwargs: Dict[str, Argument],
    name: str,
) -> Union[TRTTensor, Sequence[TRTTensor]]:
    return impl.unary.isnan(
        ctx,
        target,
        SourceIR.ATEN,
        name,
        args[0],
    )


@dynamo_tensorrt_converter(operator.add, supports_dynamic_shapes=True)
@dynamo_tensorrt_converter(torch.ops.aten.add.Tensor, supports_dynamic_shapes=True)
@dynamo_tensorrt_converter(torch.ops.aten.add.Scalar, supports_dynamic_shapes=True)
def aten_ops_add(
    ctx: ConversionContext,
    target: Target,
    args: Tuple[Argument, ...],
    kwargs: Dict[str, Argument],
    name: str,
) -> Union[TRTTensor, Sequence[TRTTensor]]:
    other = args[1]
    alpha = kwargs.get("alpha", 1)

    if alpha != 1:
        other = impl.elementwise.mul(
            ctx,
            target,
            SourceIR.ATEN,
            name,
            other,
            alpha,
        )

    return impl.elementwise.add(
        ctx,
        target,
        SourceIR.ATEN,
        name,
        args[0],
        other,
    )


@dynamo_tensorrt_converter(operator.mul, supports_dynamic_shapes=True)
@dynamo_tensorrt_converter(torch.ops.aten.mul.Tensor, supports_dynamic_shapes=True)
@dynamo_tensorrt_converter(torch.ops.aten.mul.Scalar, supports_dynamic_shapes=True)
def aten_ops_mul(
    ctx: ConversionContext,
    target: Target,
    args: Tuple[Argument, ...],
    kwargs: Dict[str, Argument],
    name: str,
) -> Union[TRTTensor, Sequence[TRTTensor]]:
    return impl.elementwise.mul(
        ctx,
        target,
        SourceIR.ATEN,
        name,
        args[0],
        args[1],
    )


@dynamo_tensorrt_converter(torch.ops.aten.maximum.default, supports_dynamic_shapes=True)
def aten_ops_maximum(
    ctx: ConversionContext,
    target: Target,
    args: Tuple[Argument, ...],
    kwargs: Dict[str, Argument],
    name: str,
) -> Union[TRTTensor, Sequence[TRTTensor]]:
    return impl.elementwise.max(
        ctx,
        target,
        SourceIR.ATEN,
        name,
        args[0],
        args[1],
    )


@dynamo_tensorrt_converter(torch.ops.aten.minimum.default, supports_dynamic_shapes=True)
def aten_ops_minimum(
    ctx: ConversionContext,
    target: Target,
    args: Tuple[Argument, ...],
    kwargs: Dict[str, Argument],
    name: str,
) -> Union[TRTTensor, Sequence[TRTTensor]]:
    return impl.elementwise.min(
        ctx,
        target,
        SourceIR.ATEN,
        name,
        args[0],
        args[1],
    )


@dynamo_tensorrt_converter(torch.ops.aten.sub.Tensor, supports_dynamic_shapes=True)
@dynamo_tensorrt_converter(torch.ops.aten.sub.Scalar, supports_dynamic_shapes=True)
def aten_ops_sub(
    ctx: ConversionContext,
    target: Target,
    args: Tuple[Argument, ...],
    kwargs: Dict[str, Argument],
    name: str,
) -> Union[TRTTensor, Sequence[TRTTensor]]:
    other = args[1]
    alpha = kwargs.get("alpha", 1)

    if alpha != 1:
        other = impl.elementwise.mul(
            ctx,
            target,
            SourceIR.ATEN,
            name + "_alpha",
            other,
            alpha,
        )

    return impl.elementwise.sub(
        ctx,
        target,
        SourceIR.ATEN,
        name,
        args[0],
        other,
    )


@dynamo_tensorrt_converter(torch.ops.aten.div.Tensor, supports_dynamic_shapes=True)
@dynamo_tensorrt_converter(torch.ops.aten.div.Tensor_mode, supports_dynamic_shapes=True)
@dynamo_tensorrt_converter(torch.ops.aten.div.Scalar, supports_dynamic_shapes=True)
@dynamo_tensorrt_converter(torch.ops.aten.div.Scalar_mode, supports_dynamic_shapes=True)
@dynamo_tensorrt_converter(torch.ops.prims.div.default, supports_dynamic_shapes=True)
def aten_ops_div(
    ctx: ConversionContext,
    target: Target,
    args: Tuple[Argument, ...],
    kwargs: Dict[str, Argument],
    name: str,
) -> Union[TRTTensor, Sequence[TRTTensor]]:
    rounding_mode = kwargs.get("rounding_mode")

    if rounding_mode is None:
        return impl.elementwise.div(
            ctx,
            target,
            get_ir(target),
            name,
            args[0],
            args[1],
        )
    elif rounding_mode == "floor":
        return impl.elementwise.floor_divide(
            ctx,
            target,
            get_ir(target),
            name,
            args[0],
            args[1],
        )
    elif rounding_mode == "trunc":
        return impl.elementwise.trunc_div(
            ctx,
            target,
            get_ir(target),
            name,
            args[0],
            args[1],
        )
    else:
        raise RuntimeError(
            f"Target {target} does not support rounding mode {rounding_mode}"
        )


@dynamo_tensorrt_converter(
    torch.ops.aten.pow.Tensor_Tensor, supports_dynamic_shapes=True
)
@dynamo_tensorrt_converter(torch.ops.aten.pow.Scalar, supports_dynamic_shapes=True)
@dynamo_tensorrt_converter(
    torch.ops.aten.pow.Tensor_Scalar, supports_dynamic_shapes=True
)
@dynamo_tensorrt_converter(operator.pow, supports_dynamic_shapes=True)
def aten_ops_pow(
    ctx: ConversionContext,
    target: Target,
    args: Tuple[Argument, ...],
    kwargs: Dict[str, Argument],
    name: str,
) -> Union[TRTTensor, Sequence[TRTTensor]]:
    return impl.elementwise.pow(
        ctx,
        target,
        SourceIR.ATEN,
        name,
        args[0],
        args[1],
    )


@dynamo_tensorrt_converter(
    torch.ops.aten.floor_divide.default, supports_dynamic_shapes=True
)
@dynamo_tensorrt_converter(
    torch.ops.aten.floor_divide.Scalar, supports_dynamic_shapes=True
)
@dynamo_tensorrt_converter(operator.floordiv, supports_dynamic_shapes=True)
def aten_ops_floor_div(
    ctx: ConversionContext,
    target: Target,
    args: Tuple[Argument, ...],
    kwargs: Dict[str, Argument],
    name: str,
) -> Union[TRTTensor, Sequence[TRTTensor]]:
    return impl.elementwise.floor_divide(
        ctx,
        target,
        SourceIR.ATEN,
        name,
        args[0],
        args[1],
    )


@dynamo_tensorrt_converter(
    torch.ops.aten.logical_and.default, supports_dynamic_shapes=True
)
def aten_ops_logical_and(
    ctx: ConversionContext,
    target: Target,
    args: Tuple[Argument, ...],
    kwargs: Dict[str, Argument],
    name: str,
) -> Union[TRTTensor, Sequence[TRTTensor]]:
    return impl.elementwise.logical_and(
        ctx,
        target,
        SourceIR.ATEN,
        name,
        args[0],
        args[1],
    )


@dynamo_tensorrt_converter(
    torch.ops.aten.logical_or.default, supports_dynamic_shapes=True
)
def aten_ops_logical_or(
    ctx: ConversionContext,
    target: Target,
    args: Tuple[Argument, ...],
    kwargs: Dict[str, Argument],
    name: str,
) -> Union[TRTTensor, Sequence[TRTTensor]]:
    return impl.elementwise.logical_or(
        ctx,
        target,
        SourceIR.ATEN,
        name,
        args[0],
        args[1],
    )


@dynamo_tensorrt_converter(
    torch.ops.aten.logical_xor.default, supports_dynamic_shapes=True
)
def aten_ops_logical_xor(
    ctx: ConversionContext,
    target: Target,
    args: Tuple[Argument, ...],
    kwargs: Dict[str, Argument],
    name: str,
) -> Union[TRTTensor, Sequence[TRTTensor]]:
    return impl.elementwise.logical_xor(
        ctx,
        target,
        SourceIR.ATEN,
        name,
        args[0],
        args[1],
    )


def bitwise_type_validator(node: Node) -> bool:
    supported_type = [torch.bool, bool]

    tensor_targets = [
        torch.ops.aten.bitwise_and.Tensor,
        torch.ops.aten.bitwise_or.Tensor,
        torch.ops.aten.bitwise_xor.Tensor,
    ]
    scalar_targets = [
        torch.ops.aten.bitwise_and.Scalar,
        torch.ops.aten.bitwise_or.Scalar,
        torch.ops.aten.bitwise_xor.Scalar,
    ]
    scalar_tensor_targets = [
        torch.ops.aten.bitwise_and.Scalar_Tensor,
        torch.ops.aten.bitwise_or.Scalar_Tensor,
        torch.ops.aten.bitwise_xor.Scalar_Tensor,
    ]
    if node.target in tensor_targets:
        lhs_val = node.args[0]
        rhs_val = node.args[1]
        lhs_meta = lhs_val.meta.get("tensor_meta")
        rhs_meta = rhs_val.meta.get("tensor_meta")
        if lhs_meta is None or rhs_meta is None:
            return False
        return lhs_meta.dtype in supported_type and rhs_meta.dtype in supported_type

    elif node.target in scalar_targets:
        lhs_val = node.args[0]
        rhs_val = node.args[1]
        lhs_meta = lhs_val.meta.get("tensor_meta")
        if lhs_meta is None:
            return False
        return lhs_meta.dtype in supported_type and isinstance(rhs_val, bool)

    elif node.target in scalar_tensor_targets:
        lhs_val = node.args[0]
        rhs_val = node.args[1]
        rhs_meta = rhs_val.meta.get("tensor_meta")
        if rhs_meta is None:
            return False
        return isinstance(lhs_val, bool) and rhs_meta.dtype in supported_type

    else:
        return False


@dynamo_tensorrt_converter(
    torch.ops.aten.bitwise_and.Tensor,
    capability_validator=bitwise_type_validator,
    supports_dynamic_shapes=True,
)
@dynamo_tensorrt_converter(
    torch.ops.aten.bitwise_and.Scalar,
    capability_validator=bitwise_type_validator,
    supports_dynamic_shapes=True,
)
@dynamo_tensorrt_converter(
    torch.ops.aten.bitwise_and.Scalar_Tensor,
    capability_validator=bitwise_type_validator,
    supports_dynamic_shapes=True,
)
def aten_ops_bitwise_and(
    ctx: ConversionContext,
    target: Target,
    args: Tuple[Argument, ...],
    kwargs: Dict[str, Argument],
    name: str,
) -> Union[TRTTensor, Sequence[TRTTensor]]:
    return impl.elementwise.bitwise_and(
        ctx,
        target,
        SourceIR.ATEN,
        name,
        args[0],
        args[1],
    )


@dynamo_tensorrt_converter(
    torch.ops.aten.bitwise_or.Tensor,
    capability_validator=bitwise_type_validator,
    supports_dynamic_shapes=True,
)
@dynamo_tensorrt_converter(
    torch.ops.aten.bitwise_or.Scalar,
    capability_validator=bitwise_type_validator,
    supports_dynamic_shapes=True,
)
@dynamo_tensorrt_converter(
    torch.ops.aten.bitwise_or.Scalar_Tensor,
    capability_validator=bitwise_type_validator,
    supports_dynamic_shapes=True,
)
def aten_ops_bitwise_or(
    ctx: ConversionContext,
    target: Target,
    args: Tuple[Argument, ...],
    kwargs: Dict[str, Argument],
    name: str,
) -> Union[TRTTensor, Sequence[TRTTensor]]:
    return impl.elementwise.bitwise_or(
        ctx,
        target,
        SourceIR.ATEN,
        name,
        args[0],
        args[1],
    )


@dynamo_tensorrt_converter(
    torch.ops.aten.bitwise_xor.Tensor,
    capability_validator=bitwise_type_validator,
    supports_dynamic_shapes=True,
)
@dynamo_tensorrt_converter(
    torch.ops.aten.bitwise_xor.Scalar,
    capability_validator=bitwise_type_validator,
    supports_dynamic_shapes=True,
)
@dynamo_tensorrt_converter(
    torch.ops.aten.bitwise_xor.Scalar_Tensor,
    capability_validator=bitwise_type_validator,
    supports_dynamic_shapes=True,
)
def aten_ops_bitwise_xor(
    ctx: ConversionContext,
    target: Target,
    args: Tuple[Argument, ...],
    kwargs: Dict[str, Argument],
    name: str,
) -> Union[TRTTensor, Sequence[TRTTensor]]:
    return impl.elementwise.bitwise_xor(
        ctx,
        target,
        SourceIR.ATEN,
        name,
        args[0],
        args[1],
    )


def bitwise_not_type_validator(node: Node) -> bool:
    val = node.args[0]
    val_meta = val.meta.get("tensor_meta")

    if val_meta is None:
        return False

    supported_type = [torch.bool, bool]
    return val_meta.dtype in supported_type


@dynamo_tensorrt_converter(
    torch.ops.aten.bitwise_not.default,
    capability_validator=bitwise_not_type_validator,
    supports_dynamic_shapes=True,
)
@enforce_tensor_types(
    {
        0: (TRTTensor,),
    }
)
def aten_ops_bitwise_not(
    ctx: ConversionContext,
    target: Target,
    args: Tuple[Argument, ...],
    kwargs: Dict[str, Argument],
    name: str,
) -> Union[TRTTensor, Sequence[TRTTensor]]:
    return impl.unary.bitwise_not(
        ctx,
        target,
        SourceIR.ATEN,
        name,
        args[0],
    )


@dynamo_tensorrt_converter(torch.ops.aten.eq.Tensor, supports_dynamic_shapes=True)
@dynamo_tensorrt_converter(torch.ops.aten.eq.Scalar, supports_dynamic_shapes=True)
@dynamo_tensorrt_converter(operator.eq, supports_dynamic_shapes=True)
@enforce_tensor_types(
    {
        0: (TRTTensor,),
    }
)
def aten_ops_eq(
    ctx: ConversionContext,
    target: Target,
    args: Tuple[Argument, ...],
    kwargs: Dict[str, Argument],
    name: str,
) -> Union[TRTTensor, Sequence[TRTTensor]]:
    return impl.elementwise.eq(
        ctx,
        target,
        SourceIR.ATEN,
        name,
        args[0],
        args[1],
    )


@dynamo_tensorrt_converter(torch.ops.aten.ne.Tensor, supports_dynamic_shapes=True)
@dynamo_tensorrt_converter(torch.ops.aten.ne.Scalar, supports_dynamic_shapes=True)
@enforce_tensor_types(
    {
        0: (TRTTensor,),
    }
)
def aten_ops_ne(
    ctx: ConversionContext,
    target: Target,
    args: Tuple[Argument, ...],
    kwargs: Dict[str, Argument],
    name: str,
) -> Union[TRTTensor, Sequence[TRTTensor]]:
    return impl.elementwise.ne(
        ctx,
        target,
        SourceIR.ATEN,
        name,
        args[0],
        args[1],
    )


@dynamo_tensorrt_converter(torch.ops.aten.gt.Tensor, supports_dynamic_shapes=True)
@dynamo_tensorrt_converter(torch.ops.aten.gt.Scalar, supports_dynamic_shapes=True)
@enforce_tensor_types(
    {
        0: (TRTTensor,),
    }
)
def aten_ops_gt(
    ctx: ConversionContext,
    target: Target,
    args: Tuple[Argument, ...],
    kwargs: Dict[str, Argument],
    name: str,
) -> Union[TRTTensor, Sequence[TRTTensor]]:
    return impl.elementwise.gt(
        ctx,
        target,
        SourceIR.ATEN,
        name,
        args[0],
        args[1],
    )


@dynamo_tensorrt_converter(torch.ops.aten.ge.Tensor, supports_dynamic_shapes=True)
@dynamo_tensorrt_converter(torch.ops.aten.ge.Scalar, supports_dynamic_shapes=True)
@enforce_tensor_types(
    {
        0: (TRTTensor,),
    }
)
def aten_ops_ge(
    ctx: ConversionContext,
    target: Target,
    args: Tuple[Argument, ...],
    kwargs: Dict[str, Argument],
    name: str,
) -> Union[TRTTensor, Sequence[TRTTensor]]:
    return impl.elementwise.ge(
        ctx,
        target,
        SourceIR.ATEN,
        name,
        args[0],
        args[1],
    )


@dynamo_tensorrt_converter(torch.ops.aten.lt.Tensor, supports_dynamic_shapes=True)
@dynamo_tensorrt_converter(torch.ops.aten.lt.Scalar, supports_dynamic_shapes=True)
@enforce_tensor_types(
    {
        0: (TRTTensor,),
    }
)
def aten_ops_lt(
    ctx: ConversionContext,
    target: Target,
    args: Tuple[Argument, ...],
    kwargs: Dict[str, Argument],
    name: str,
) -> Union[TRTTensor, Sequence[TRTTensor]]:
    return impl.elementwise.lt(
        ctx,
        target,
        SourceIR.ATEN,
        name,
        args[0],
        args[1],
    )


@dynamo_tensorrt_converter(torch.ops.aten.le.Tensor, supports_dynamic_shapes=True)
@dynamo_tensorrt_converter(torch.ops.aten.le.Scalar, supports_dynamic_shapes=True)
@enforce_tensor_types(
    {
        0: (TRTTensor,),
    }
)
def aten_ops_le(
    ctx: ConversionContext,
    target: Target,
    args: Tuple[Argument, ...],
    kwargs: Dict[str, Argument],
    name: str,
) -> Union[TRTTensor, Sequence[TRTTensor]]:
    return impl.elementwise.le(
        ctx,
        target,
        SourceIR.ATEN,
        name,
        args[0],
        args[1],
    )


def conv_param_validator(conv_node: Node) -> bool:
    return conv_node.args[7] in ([0], [0, 0], [0, 0, 0])


@dynamo_tensorrt_converter(
    torch.ops.aten.convolution.default,
    capability_validator=conv_param_validator,
    supports_dynamic_shapes=True,
)
@enforce_tensor_types(
    {
        0: (TRTTensor,),
        1: (np.ndarray, torch.Tensor, TRTTensor),
        2: (np.ndarray, torch.Tensor, TRTTensor),
    }
)
def aten_ops_convolution(
    ctx: ConversionContext,
    target: Target,
    args: Tuple[Argument, ...],
    kwargs: Dict[str, Argument],
    name: str,
) -> Union[TRTTensor, Sequence[TRTTensor]]:
    is_transposed = args[6]
    if not is_transposed:
        return impl.conv.convNd(
            ctx,
            target,
            source_ir=SourceIR.ATEN,
            name=name,
            is_conv1d=len(args[3]) == 1,
            input=args[0],
            weight=args[1],
            bias=args_bounds_check(args, 2, None),
            stride=args[3],
            padding=args[4],
            dilation=args[5],
            groups=args[8],
        )
    else:
        return impl.deconv.deconvNd(
            ctx,
            target,
            source_ir=SourceIR.ATEN,
            name=name,
            is_deconv1d=len(args[3]) == 1,
            input=args[0],
            weight=args[1],
            bias=args_bounds_check(args, 2, None),
            stride=args[3],
            padding=args[4],
            dilation=args[5],
            groups=args[8],
        )


@dynamo_tensorrt_converter(torch.ops.aten.linear.default, supports_dynamic_shapes=True)
@dynamo_tensorrt_converter(torch.ops.aten.linear, supports_dynamic_shapes=True)
def aten_ops_linear(
    ctx: ConversionContext,
    target: Target,
    args: Tuple[Argument, ...],
    kwargs: Dict[str, Argument],
    name: str,
) -> Union[TRTTensor, Sequence[TRTTensor]]:
    return impl.linear.linear(
        ctx,
        target,
        SourceIR.ATEN,
        name,
        input=args[0],
        weight=args[1],
        bias=args_bounds_check(args, 2, None),
    )


@dynamo_tensorrt_converter(torch.ops.aten._cdist_forward.default)
def aten_ops_cdist_forward(
    ctx: ConversionContext,
    target: Target,
    args: Tuple[Argument, ...],
    kwargs: Dict[str, Argument],
    name: str,
) -> Union[TRTTensor, Sequence[TRTTensor]]:
    return impl.normalization.cdist_forward(
        ctx,
        target,
        SourceIR.ATEN,
        name,
        x1=args[0],
        x2=args[1],
        p=args[2],
        compute_mode=args_bounds_check(args, 3, None),
    )


def avg_pool_param_validator(pool_node: Node) -> bool:
    divisor_override = args_bounds_check(pool_node.args, 6)
    if divisor_override is not None:
        _LOGGER.debug(
            f"Currently we don't support divisor_override, got divisor_override={divisor_override}."
        )
        return False

    return True


# Note: AvgPool1d uses avg_pool2d as it converts to 2D first.
@dynamo_tensorrt_converter(
    torch.ops.aten.avg_pool1d.default,
    capability_validator=avg_pool_param_validator,
    supports_dynamic_shapes=True,
)
@dynamo_tensorrt_converter(
    torch.ops.aten.avg_pool2d.default,
    capability_validator=avg_pool_param_validator,
    supports_dynamic_shapes=True,
)
@dynamo_tensorrt_converter(
    torch.ops.aten.avg_pool3d.default,
    capability_validator=avg_pool_param_validator,
    supports_dynamic_shapes=True,
)
def aten_ops_avg_pool(
    ctx: ConversionContext,
    target: Target,
    args: Tuple[Argument, ...],
    kwargs: Dict[str, Argument],
    name: str,
) -> Union[TRTTensor, Sequence[TRTTensor]]:
    return impl.pool.avg_poolNd(
        ctx,
        target,
        source_ir=SourceIR.ATEN,
        name=name,
        input=args[0],
        kernel_size=args[1],
        stride=args_bounds_check(args, 2, replacement=[]),
        padding=args_bounds_check(args, 3, replacement=0),
        ceil_mode=args_bounds_check(args, 4, replacement=False),
        count_include_pad=args_bounds_check(args, 5, replacement=True),
        divisor_override=args_bounds_check(args, 6, replacement=None),
    )


@dynamo_tensorrt_converter(
    torch.ops.aten.adaptive_avg_pool1d.default, supports_dynamic_shapes=True
)
@enforce_tensor_types(
    {
        0: (TRTTensor,),
    }
)
def aten_ops_adaptive_avg_pool1d(
    ctx: ConversionContext,
    target: Target,
    args: Tuple[Argument, ...],
    kwargs: Dict[str, Argument],
    name: str,
) -> Union[TRTTensor, Sequence[TRTTensor]]:
    return impl.pool.adaptive_avg_pool1d(
        ctx,
        target,
        source_ir=SourceIR.ATEN,
        name=name,
        input=args[0],
        output_size=args[1],
    )


@dynamo_tensorrt_converter(
    torch.ops.aten.adaptive_avg_pool2d.default, supports_dynamic_shapes=True
)
@dynamo_tensorrt_converter(
    torch.ops.aten._adaptive_avg_pool2d.default, supports_dynamic_shapes=True
)
@dynamo_tensorrt_converter(
    torch.ops.aten.adaptive_avg_pool3d.default, supports_dynamic_shapes=True
)
@dynamo_tensorrt_converter(
    torch.ops.aten._adaptive_avg_pool3d.default, supports_dynamic_shapes=True
)
@enforce_tensor_types(
    {
        0: (TRTTensor,),
    }
)
def aten_ops_adaptive_avg_poolNd(
    ctx: ConversionContext,
    target: Target,
    args: Tuple[Argument, ...],
    kwargs: Dict[str, Argument],
    name: str,
) -> Union[TRTTensor, Sequence[TRTTensor]]:
    return impl.pool.adaptive_avg_poolNd(
        ctx,
        target,
        source_ir=SourceIR.ATEN,
        name=name,
        input=args[0],
        output_size=args[1],
    )


def topk_validator(node: Node) -> bool:
    k = node.args[1]
    return topk_sort_validator(k)


def sort_validator(node: Node) -> bool:
    meta_data = node.args[0].meta.get("tensor_meta")
    if meta_data is None:
        return False
    shape = meta_data.shape
    dim = node.args[1]
    dim = get_positive_dim(dim, len(shape))
    k = shape[dim]
    if not isinstance(k, int):
        return False
    return topk_sort_validator(k)


def topk_sort_validator(k: int) -> bool:
    if k > 3840:
        _LOGGER.debug(
            f"Currently only topk values up to 3840 are supported, got k={k}."
        )
        return False
    return True


def max_pool_param_validator(pool_node: Node) -> bool:
    dilation = args_bounds_check(pool_node.args, 4, 1)

    if not isinstance(dilation, (list, tuple)):
        dilation = (dilation,)

    for dil in dilation:
        if dil != 1:
            _LOGGER.debug("Currently we don't support dilation > 1 at any dimension.")
            return False
    
    return True


# Note: MaxPool1d uses max_pool2d as it converts to 2D first.
@dynamo_tensorrt_converter(
    torch.ops.aten.max_pool1d.default,
    capability_validator=max_pool_param_validator,
    supports_dynamic_shapes=True,
)
@dynamo_tensorrt_converter(
    torch.ops.aten.max_pool2d.default,
    capability_validator=max_pool_param_validator,
    supports_dynamic_shapes=True,
)
@dynamo_tensorrt_converter(
    torch.ops.aten.max_pool3d.default,
    capability_validator=max_pool_param_validator,
    supports_dynamic_shapes=True,
)
def aten_ops_max_pool(
    ctx: ConversionContext,
    target: Target,
    args: Tuple[Argument, ...],
    kwargs: Dict[str, Argument],
    name: str,
) -> Union[TRTTensor, Sequence[TRTTensor]]:
    return impl.pool.max_poolNd(
        ctx,
        target,
        source_ir=SourceIR.ATEN,
        name=name,
        input=args[0],
        kernel_size=args[1],
        stride=args_bounds_check(args, 2, replacement=[]),
        padding=args_bounds_check(args, 3, replacement=0),
        dilation=args_bounds_check(args, 4, replacement=1),
        ceil_mode=args_bounds_check(args, 5, replacement=False),
    )


def attention_validator(node: Node) -> bool:
    # Currently, `attn_mask` is not supported
    return args_bounds_check(node.args, 3) is None


@dynamo_tensorrt_converter(
    torch.nn.functional.scaled_dot_product_attention,
    capability_validator=attention_validator,
    supports_dynamic_shapes=True,
)
def tensorrt_scaled_dot_product_attention(
    ctx: ConversionContext,
    target: Target,
    args: Tuple[Argument, ...],
    kwargs: Dict[str, Argument],
    name: str,
) -> Union[TRTTensor, Sequence[TRTTensor]]:
    return impl.attention.scaled_dot_product_attention(
        ctx,
        target,
        SourceIR.TORCHTRT_LOWERED,
        name,
        args[0],
        args[1],
        args[2],
        args_bounds_check(args, 5, False),
        kwargs.get("scale", None),
    )


@dynamo_tensorrt_converter(torch.ops.aten.reshape.default, supports_dynamic_shapes=True)
@dynamo_tensorrt_converter(torch.ops.aten.view.default, supports_dynamic_shapes=True)
@enforce_tensor_types(
    {
        0: (TRTTensor,),
    }
)
def aten_ops_reshape(
    ctx: ConversionContext,
    target: Target,
    args: Tuple[Argument, ...],
    kwargs: Dict[str, Argument],
    name: str,
) -> Union[TRTTensor, Sequence[TRTTensor]]:
    return impl.shuffle.reshape(
        ctx,
        target,
        SourceIR.ATEN,
        name,
        input=args[0],
        shape=args[1],
    )


@dynamo_tensorrt_converter(
    torch.ops.aten.pixel_shuffle.default, supports_dynamic_shapes=True
)
@enforce_tensor_types(
    {
        0: (TRTTensor,),
    }
)
def aten_ops_pixel_shuffle(
    ctx: ConversionContext,
    target: Target,
    args: Tuple[Argument, ...],
    kwargs: Dict[str, Argument],
    name: str,
) -> Union[TRTTensor, Sequence[TRTTensor]]:
    return impl.shuffle.pixel_shuffle(
        ctx,
        target,
        SourceIR.ATEN,
        name,
        args[0],
        args[1],
    )


@dynamo_tensorrt_converter(
    torch.ops.aten.pixel_unshuffle.default, supports_dynamic_shapes=True
)
@enforce_tensor_types(
    {
        0: (TRTTensor,),
    }
)
def aten_ops_pixel_unshuffle(
    ctx: ConversionContext,
    target: Target,
    args: Tuple[Argument, ...],
    kwargs: Dict[str, Argument],
    name: str,
) -> Union[TRTTensor, Sequence[TRTTensor]]:
    return impl.shuffle.pixel_unshuffle(
        ctx,
        target,
        SourceIR.ATEN,
        name,
        args[0],
        args[1],
    )


@dynamo_tensorrt_converter(torch.ops.aten.resize_.default)
@enforce_tensor_types(
    {
        0: (TRTTensor,),
    }
)
def aten_ops_resize(
    ctx: ConversionContext,
    target: Target,
    args: Tuple[Argument, ...],
    kwargs: Dict[str, Argument],
    name: str,
) -> Union[TRTTensor, Sequence[TRTTensor]]:
    return impl.shuffle.resize(
        ctx,
        target,
        SourceIR.ATEN,
        name,
        input=args[0],
        sizes=args[1],
    )


@enforce_tensor_types({0: (TRTTensor,)})
@dynamo_tensorrt_converter(torch.ops.aten.argmax.default, supports_dynamic_shapes=True)
def aten_ops_argmax(
    ctx: ConversionContext,
    target: Target,
    args: Tuple[Argument, ...],
    kwargs: Dict[str, Argument],
    name: str,
) -> Union[TRTTensor, Sequence[TRTTensor]]:
    return impl.topk.argmax(
        ctx,
        target,
        SourceIR.ATEN,
        name,
        input=args[0],
        dim=args_bounds_check(args, 1),
        keep_dim=args_bounds_check(args, 2, False),
    )


@enforce_tensor_types({0: (TRTTensor,)})
@dynamo_tensorrt_converter(torch.ops.aten.argmin.default, supports_dynamic_shapes=True)
def aten_ops_argmin(
    ctx: ConversionContext,
    target: Target,
    args: Tuple[Argument, ...],
    kwargs: Dict[str, Argument],
    name: str,
) -> Union[TRTTensor, Sequence[TRTTensor]]:
    return impl.topk.argmin(
        ctx,
        target,
        SourceIR.ATEN,
        name,
        input=args[0],
        dim=args_bounds_check(args, 1),
        keep_dim=args_bounds_check(args, 2, False),
    )


@dynamo_tensorrt_converter(torch.ops.aten.addmm.default, supports_dynamic_shapes=True)
@enforce_tensor_types(
    {
        0: (TRTTensor,),
        1: (np.ndarray, torch.Tensor, TRTTensor),
        2: (np.ndarray, torch.Tensor, TRTTensor),
    }
)
def aten_ops_addmm(
    ctx: ConversionContext,
    target: Target,
    args: Tuple[Argument, ...],
    kwargs: Dict[str, Argument],
    name: str,
) -> Union[TRTTensor, Sequence[TRTTensor]]:
    return impl.addmm.addmm(
        ctx,
        target,
        SourceIR.ATEN,
        name,
        args[0],
        args[1],
        args[2],
        beta=kwargs.get("beta", 1),
        alpha=kwargs.get("alpha", 1),
    )


@dynamo_tensorrt_converter(
    torch.ops.aten.constant_pad_nd.default, supports_dynamic_shapes=True
)
@enforce_tensor_types(
    {
        0: (TRTTensor,),
    }
)
def aten_ops_constant_pad(
    ctx: ConversionContext,
    target: Target,
    args: Tuple[Argument, ...],
    kwargs: Dict[str, Argument],
    name: str,
) -> Union[TRTTensor, Sequence[TRTTensor]]:
    return impl.pad.constant_padNd(
        ctx,
        target,
        SourceIR.ATEN,
        name,
        args[0],
        args[1],
        args_bounds_check(args, 2, 0),
    )


@dynamo_tensorrt_converter(
    torch.ops.aten.reflection_pad1d.default, supports_dynamic_shapes=True
)
@dynamo_tensorrt_converter(
    torch.ops.aten.reflection_pad2d.default, supports_dynamic_shapes=True
)
@dynamo_tensorrt_converter(
    torch.ops.aten.reflection_pad3d.default, supports_dynamic_shapes=True
)
@enforce_tensor_types(
    {
        0: (TRTTensor,),
    }
)
def aten_ops_reflection_pad(
    ctx: ConversionContext,
    target: Target,
    args: Tuple[Argument, ...],
    kwargs: Dict[str, Argument],
    name: str,
) -> Union[TRTTensor, Sequence[TRTTensor]]:
    return impl.pad.reflection_padNd(
        ctx,
        target,
        SourceIR.ATEN,
        name,
        args[0],
        args[1],
    )


@dynamo_tensorrt_converter(
    torch.ops.aten.replication_pad1d.default, supports_dynamic_shapes=True
)
@dynamo_tensorrt_converter(
    torch.ops.aten.replication_pad2d.default, supports_dynamic_shapes=True
)
@dynamo_tensorrt_converter(
    torch.ops.aten.replication_pad3d.default, supports_dynamic_shapes=True
)
@enforce_tensor_types(
    {
        0: (TRTTensor,),
    }
)
def aten_ops_replication_pad(
    ctx: ConversionContext,
    target: Target,
    args: Tuple[Argument, ...],
    kwargs: Dict[str, Argument],
    name: str,
) -> Union[TRTTensor, Sequence[TRTTensor]]:
    return impl.pad.replication_padNd(
        ctx,
        target,
        SourceIR.ATEN,
        name,
        args[0],
        args[1],
    )


@dynamo_tensorrt_converter(
    torch.ops.aten._pad_circular.default, supports_dynamic_shapes=True
)
@enforce_tensor_types(
    {
        0: (TRTTensor,),
    }
)
def aten_ops_circular_pad(
    ctx: ConversionContext,
    target: Target,
    args: Tuple[Argument, ...],
    kwargs: Dict[str, Argument],
    name: str,
) -> Union[TRTTensor, Sequence[TRTTensor]]:
    return impl.pad.circular_padNd(
        ctx,
        target,
        SourceIR.ATEN,
        name,
        args[0],
        args[1],
    )


@dynamo_tensorrt_converter(torch.ops.aten.pad.default, supports_dynamic_shapes=True)
@enforce_tensor_types(
    {
        0: (TRTTensor,),
    }
)
def aten_ops_pad(
    ctx: ConversionContext,
    target: Target,
    args: Tuple[Argument, ...],
    kwargs: Dict[str, Argument],
    name: str,
) -> Union[TRTTensor, Sequence[TRTTensor]]:
    return impl.pad.pad(
        ctx,
        target,
        SourceIR.ATEN,
        name,
        args[0],
        pad=args[1],
        mode=args_bounds_check(args, 2, "constant"),
        value=args_bounds_check(args, 3, None),
    )


for op in (
    torch.ops.aten.upsample_nearest1d,
    torch.ops.aten.upsample_nearest2d,
    torch.ops.aten.upsample_nearest3d,
    torch.ops.aten.upsample_linear1d,
    torch.ops.aten.upsample_bilinear2d,
    torch.ops.aten.upsample_trilinear3d,
    torch.ops.aten.upsample_bicubic2d,
):
    for key in (
        torch._C.DispatchKey.Autograd,
        torch._C.DispatchKey.CompositeImplicitAutograd,
    ):
        if key in op.default.py_kernels:
            del op.default.py_kernels[key]
        if key in op.vec.py_kernels:
            del op.vec.py_kernels[key]


def upsample_compute_output_size(
    input_size: torch.Size,
    output_size: Optional[Sequence[int]],
    scale_factors: Optional[Sequence[float]],
) -> Sequence[int]:
    spatial_dimensions = len(input_size) - 2

    if output_size is not None:
        torch._check(
            scale_factors is None,
            lambda: "Must specify exactly one of output_size and scale_factors",
        )
        torch._check(len(output_size) == spatial_dimensions)
        return output_size

    if scale_factors is not None:
        torch._check(
            output_size is None,
            lambda: "Must specify exactly one of output_size and scale_factors",
        )
        torch._check(len(scale_factors) == spatial_dimensions)
        output_size = []
        for i, s in enumerate(scale_factors):
            output_size.append(int(input_size[i + 2] * s))
        return output_size

    torch._check(
        False, lambda: "Must specify exactly one of output_size and scale_factors"
    )


@torch.ops.aten.upsample_nearest1d.vec.py_impl(
    torch._C.DispatchKey.CompositeImplicitAutograd
)
def upsample_nearest1d_vec(
    input: torch.Tensor,
    output_size: Optional[Sequence[int]],
    scale_factors: Optional[Sequence[float]],
) -> torch.Tensor:
    osize = upsample_compute_output_size(input.size(), output_size, scale_factors)
    if scale_factors is not None:
        return torch.ops.aten.upsample_nearest1d.default(input, osize, *scale_factors)
    return torch.ops.aten.upsample_nearest1d.default(input, osize)


@torch.ops.aten.upsample_nearest2d.vec.py_impl(
    torch._C.DispatchKey.CompositeImplicitAutograd
)
def upsample_nearest2d_vec(
    input: torch.Tensor,
    output_size: Optional[Sequence[int]],
    scale_factors: Optional[Sequence[float]],
) -> torch.Tensor:
    osize = upsample_compute_output_size(input.size(), output_size, scale_factors)
    if scale_factors is not None:
        return torch.ops.aten.upsample_nearest2d.default(input, osize, *scale_factors)
    return torch.ops.aten.upsample_nearest2d.default(input, osize)


@torch.ops.aten.upsample_nearest3d.vec.py_impl(
    torch._C.DispatchKey.CompositeImplicitAutograd
)
def upsample_nearest3d_vec(
    input: torch.Tensor,
    output_size: Optional[Sequence[int]],
    scale_factors: Optional[Sequence[float]],
) -> torch.Tensor:
    osize = upsample_compute_output_size(input.size(), output_size, scale_factors)
    if scale_factors is not None:
        return torch.ops.aten.upsample_nearest3d.default(input, osize, *scale_factors)
    return torch.ops.aten.upsample_nearest3d.default(input, osize)


@torch.ops.aten.upsample_linear1d.vec.py_impl(
    torch._C.DispatchKey.CompositeImplicitAutograd
)
def upsample_linear1d_vec(
    input: torch.Tensor,
    output_size: Optional[Sequence[int]],
    align_corners: bool,
    scale_factors: Optional[Sequence[float]],
) -> torch.Tensor:
    osize = upsample_compute_output_size(input.size(), output_size, scale_factors)
    if scale_factors is not None:
        return torch.ops.aten.upsample_linear1d.default(
            input, osize, align_corners, *scale_factors
        )
    return torch.ops.aten.upsample_linear1d.default(input, osize, align_corners)


@torch.ops.aten.upsample_bilinear2d.vec.py_impl(
    torch._C.DispatchKey.CompositeImplicitAutograd
)
def upsample_bilinear2d_vec(
    input: torch.Tensor,
    output_size: Optional[Sequence[int]],
    align_corners: bool,
    scale_factors: Optional[Sequence[float]],
) -> torch.Tensor:
    osize = upsample_compute_output_size(input.size(), output_size, scale_factors)
    if scale_factors is not None:
        return torch.ops.aten.upsample_bilinear2d.default(
            input, osize, align_corners, *scale_factors
        )
    return torch.ops.aten.upsample_bilinear2d.default(input, osize, align_corners)


@torch.ops.aten.upsample_trilinear3d.vec.py_impl(
    torch._C.DispatchKey.CompositeImplicitAutograd
)
def upsample_trilinear3d_vec(
    input: torch.Tensor,
    output_size: Optional[Sequence[int]],
    align_corners: bool,
    scale_factors: Optional[Sequence[float]],
) -> torch.Tensor:
    osize = upsample_compute_output_size(input.size(), output_size, scale_factors)
    if scale_factors is not None:
        return torch.ops.aten.upsample_trilinear3d.default(
            input, osize, align_corners, *scale_factors
        )
    return torch.ops.aten.upsample_trilinear3d.default(input, osize, align_corners)


@torch.ops.aten.upsample_bicubic2d.vec.py_impl(
    torch._C.DispatchKey.CompositeImplicitAutograd
)
def upsample_bicubic2d_vec(
    input: torch.Tensor,
    output_size: Optional[Sequence[int]],
    align_corners: bool,
    scale_factors: Optional[Sequence[float]],
) -> torch.Tensor:
    osize = upsample_compute_output_size(input.size(), output_size, scale_factors)
    if scale_factors is not None:
        return torch.ops.aten.upsample_bicubic2d.default(
            input, osize, align_corners, *scale_factors
        )
    return torch.ops.aten.upsample_bicubic2d.default(input, osize, align_corners)


@dynamo_tensorrt_converter(
    torch.ops.aten.upsample_nearest1d.default, supports_dynamic_shapes=True
)
@enforce_tensor_types(
    {
        0: (TRTTensor,),
    }
)
def aten_ops_upsample_nearest1d(
    ctx: ConversionContext,
    target: Target,
    args: Tuple[Argument, ...],
    kwargs: Dict[str, Argument],
    name: str,
) -> Union[TRTTensor, Sequence[TRTTensor]]:
    return impl.upsample.upsample(
        ctx,
        target,
        SourceIR.ATEN,
        name,
        args[0],
        size=args[1],
        scale_factor=None if len(args) < 3 else [args[2]],
        mode="nearest",
        align_corners=False,
    )


@dynamo_tensorrt_converter(
    torch.ops.aten.upsample_nearest2d.default, supports_dynamic_shapes=True
)
@enforce_tensor_types(
    {
        0: (TRTTensor,),
    }
)
def aten_ops_upsample_nearest2d(
    ctx: ConversionContext,
    target: Target,
    args: Tuple[Argument, ...],
    kwargs: Dict[str, Argument],
    name: str,
) -> Union[TRTTensor, Sequence[TRTTensor]]:
    return impl.upsample.upsample(
        ctx,
        target,
        SourceIR.ATEN,
        name,
        args[0],
        size=args[1],
        scale_factor=None if len(args) < 4 else [args[2], args[3]],
        mode="nearest",
        align_corners=False,
    )


@dynamo_tensorrt_converter(
    torch.ops.aten.upsample_nearest3d.default, supports_dynamic_shapes=True
)
@enforce_tensor_types(
    {
        0: (TRTTensor,),
    }
)
def aten_ops_upsample_nearest3d(
    ctx: ConversionContext,
    target: Target,
    args: Tuple[Argument, ...],
    kwargs: Dict[str, Argument],
    name: str,
) -> Union[TRTTensor, Sequence[TRTTensor]]:
    return impl.upsample.upsample(
        ctx,
        target,
        SourceIR.ATEN,
        name,
        args[0],
        size=args[1],
        scale_factor=None if len(args) < 5 else [args[2], args[3], args[4]],
        mode="nearest",
        align_corners=False,
    )


@dynamo_tensorrt_converter(
    torch.ops.aten.upsample_linear1d.default, supports_dynamic_shapes=True
)
@enforce_tensor_types(
    {
        0: (TRTTensor,),
    }
)
def aten_ops_upsample_linear1d(
    ctx: ConversionContext,
    target: Target,
    args: Tuple[Argument, ...],
    kwargs: Dict[str, Argument],
    name: str,
) -> Union[TRTTensor, Sequence[TRTTensor]]:
    return impl.upsample.upsample(
        ctx,
        target,
        SourceIR.ATEN,
        name,
        args[0],
        size=args[1],
        scale_factor=None if len(args) < 4 else [args[3]],
        mode="linear",
        align_corners=args[2],
    )


@dynamo_tensorrt_converter(
    torch.ops.aten.upsample_bilinear2d.default, supports_dynamic_shapes=True
)
@enforce_tensor_types(
    {
        0: (TRTTensor,),
    }
)
def aten_ops_upsample_bilinear2d(
    ctx: ConversionContext,
    target: Target,
    args: Tuple[Argument, ...],
    kwargs: Dict[str, Argument],
    name: str,
) -> Union[TRTTensor, Sequence[TRTTensor]]:
    return impl.upsample.upsample(
        ctx,
        target,
        SourceIR.ATEN,
        name,
        args[0],
        size=args[1],
        scale_factor=None if len(args) < 5 else [args[3], args[4]],
        mode="bilinear",
        align_corners=args[2],
    )


@dynamo_tensorrt_converter(
    torch.ops.aten.upsample_trilinear3d.default, supports_dynamic_shapes=True
)
@enforce_tensor_types(
    {
        0: (TRTTensor,),
    }
)
def aten_ops_upsample_trilinear3d(
    ctx: ConversionContext,
    target: Target,
    args: Tuple[Argument, ...],
    kwargs: Dict[str, Argument],
    name: str,
) -> Union[TRTTensor, Sequence[TRTTensor]]:
    return impl.upsample.upsample(
        ctx,
        target,
        SourceIR.ATEN,
        name,
        args[0],
        size=args[1],
        scale_factor=None if len(args) < 6 else [args[3], args[4], args[5]],
        mode="trilinear",
        align_corners=args[2],
    )


@dynamo_tensorrt_converter(
    torch.ops.aten.upsample_bicubic2d.default, supports_dynamic_shapes=True
)
@enforce_tensor_types(
    {
        0: (TRTTensor,),
    }
)
def aten_ops_upsample_bicubic2d(
    ctx: ConversionContext,
    target: Target,
    args: Tuple[Argument, ...],
    kwargs: Dict[str, Argument],
    name: str,
) -> Union[TRTTensor, Sequence[TRTTensor]]:
    return impl.upsample.upsample(
        ctx,
        target,
        SourceIR.ATEN,
        name,
        args[0],
        size=args[1],
        scale_factor=None if len(args) < 5 else [args[3], args[4]],
        mode="bicubic",
        align_corners=args[2],
    )


@dynamo_tensorrt_converter(
    torch.ops.aten.topk.default, capability_validator=topk_validator
)
@enforce_tensor_types(
    {
        0: (TRTTensor,),
    }
)
def aten_ops_topk(
    ctx: ConversionContext,
    target: Target,
    args: Tuple[Argument, ...],
    kwargs: Dict[str, Argument],
    name: str,
) -> Union[TRTTensor, Sequence[TRTTensor]]:
    return impl.topk.topk(
        ctx,
        target,
        SourceIR.ATEN,
        name,
        args[0],
        k=args[1],
        dim=args_bounds_check(args, 2, -1),
        largest=args_bounds_check(args, 3, True),
        sorted=args_bounds_check(args, 4, True),
    )


@dynamo_tensorrt_converter(
    torch.ops.aten.sort.default,
    capability_validator=sort_validator,
    supports_dynamic_shapes=True,
)
@enforce_tensor_types(
    {
        0: (TRTTensor,),
    }
)
def aten_ops_sort(
    ctx: ConversionContext,
    target: Target,
    args: Tuple[Argument, ...],
    kwargs: Dict[str, Argument],
    name: str,
) -> Union[TRTTensor, Sequence[TRTTensor]]:
    return impl.topk.sort(
        ctx,
        target,
        SourceIR.ATEN,
        name,
        args[0],
        dim=args_bounds_check(args, 1, -1),
        descending=args_bounds_check(args, 2, False),
    )


@dynamo_tensorrt_converter(torch.ops.aten.trunc.default, supports_dynamic_shapes=True)
@enforce_tensor_types(
    {
        0: (TRTTensor,),
    }
)
def aten_ops_trunc(
    ctx: ConversionContext,
    target: Target,
    args: Tuple[Argument, ...],
    kwargs: Dict[str, Argument],
    name: str,
) -> Union[TRTTensor, Sequence[TRTTensor]]:
    return impl.unary.trunc(
        ctx,
        target,
        SourceIR.ATEN,
        name,
        args[0],
    )


@dynamo_tensorrt_converter(torch.ops.aten.copy.default, supports_dynamic_shapes=True)
@enforce_tensor_types(
    {
        1: (TRTTensor,),
    }
)
def aten_ops_copy(
    ctx: ConversionContext,
    target: Target,
    args: Tuple[Argument, ...],
    kwargs: Dict[str, Argument],
    name: str,
) -> Union[TRTTensor, Sequence[TRTTensor]]:
    src = args[1]
    return impl.cast.to_copy(
        ctx,
        target,
        SourceIR.ATEN,
        name,
        src,
        src.dtype,
        force_layer=True,
    )


@dynamo_tensorrt_converter(
    torch.ops.aten.remainder.Scalar, supports_dynamic_shapes=True
)
@dynamo_tensorrt_converter(
    torch.ops.aten.remainder.Tensor, supports_dynamic_shapes=True
)
@dynamo_tensorrt_converter(operator.mod, supports_dynamic_shapes=True)
@enforce_tensor_types(
    {
        0: (TRTTensor,),
    }
)
def aten_ops_remainder(
    ctx: ConversionContext,
    target: Target,
    args: Tuple[Argument, ...],
    kwargs: Dict[str, Argument],
    name: str,
) -> Union[TRTTensor, Sequence[TRTTensor]]:
    return impl.elementwise.remainder(
        ctx,
        target,
        SourceIR.ATEN,
        name,
        args[0],
        args[1],
    )


@dynamo_tensorrt_converter(torch.ops.aten.any.default, supports_dynamic_shapes=True)
@dynamo_tensorrt_converter(torch.ops.aten.any.dim, supports_dynamic_shapes=True)
@dynamo_tensorrt_converter(torch.ops.aten.any.dims, supports_dynamic_shapes=True)
def aten_ops_any(
    ctx: ConversionContext,
    target: Target,
    args: Tuple[Argument, ...],
    kwargs: Dict[str, Argument],
    name: str,
) -> Union[TRTTensor, Sequence[TRTTensor]]:
    return impl.reduce.any(
        ctx,
        target,
        SourceIR.ATEN,
        name,
        args[0],
        args_bounds_check(args, 1, replacement=None),
        args_bounds_check(args, 2, replacement=False),
    )


@dynamo_tensorrt_converter(
    torch.ops.aten._pdist_forward.default, supports_dynamic_shapes=True
)
@enforce_tensor_types(
    {
        0: (TRTTensor,),
    }
)
def aten_ops_pdist(
    ctx: ConversionContext,
    target: Target,
    args: Tuple[Argument, ...],
    kwargs: Dict[str, Argument],
    name: str,
) -> Union[TRTTensor, Sequence[TRTTensor]]:
    return impl.normalization.pdist(
        ctx,
        target,
        SourceIR.ATEN,
        name,
        args[0],
        args_bounds_check(args, 1, 2),
    )


@dynamo_tensorrt_converter(torch.ops.aten.flip.default, supports_dynamic_shapes=True)
@enforce_tensor_types(
    {
        0: (TRTTensor,),
    }
)
def aten_ops_flip(
    ctx: ConversionContext,
    target: Target,
    args: Tuple[Argument, ...],
    kwargs: Dict[str, Argument],
    name: str,
) -> Union[TRTTensor, Sequence[TRTTensor]]:
    return impl.slice.flip(
        ctx,
        target,
        SourceIR.ATEN,
        name,
        args[0],
        args[1],
    )


def zero_diag_size_validator(node: Node) -> bool:
    meta = node.args[0].meta.get("tensor_meta")
    if meta:
        input_shape = meta.shape
    else:
        _LOGGER.warning(
            "Meta information of input is missing. Unable to validate diagonal size, falling back to PyTorch operation."
        )
        return False

    if len(node.args) == 1:
        offset, dim1, dim2 = 0, 0, 1
    elif len(node.args) == 2:
        offset, dim1, dim2 = node.args[1], 0, 1
    else:
        offset, dim1, dim2 = (
            node.args[1],
            node.args[2],
            node.args[3],
        )
    num_dims = len(input_shape)

    # Adjust dimensions to be positive and canonicalize
    dim1 = get_positive_dim(dim1, num_dims)
    dim2 = get_positive_dim(dim2, num_dims)

    if offset >= 0:
        diag_size = max(min(input_shape[dim1], input_shape[dim2] - offset), 0)
    else:
        diag_size = max(min(input_shape[dim1] + offset, input_shape[dim2]), 0)

    if diag_size == 0:
        _LOGGER.debug(
            "Diagonal size is zero, resulting in an empty tensor which is not supported for this operation."
        )
        return False
    else:
        return True


@dynamo_tensorrt_converter(
    torch.ops.aten.diagonal.default, capability_validator=zero_diag_size_validator
)
def aten_ops_diagonal(
    ctx: ConversionContext,
    target: Target,
    args: Tuple[Argument, ...],
    kwargs: Dict[str, Argument],
    name: str,
) -> Union[TRTTensor, Sequence[TRTTensor]]:
    return impl.slice.diagonal(
        ctx,
        target,
        SourceIR.ATEN,
        name,
        args[0],
        args_bounds_check(args, 1, replacement=0),
        args_bounds_check(args, 2, replacement=0),
        args_bounds_check(args, 3, replacement=1),
    )


@dynamo_tensorrt_converter(
    torch.ops.aten.scalar_tensor.default, supports_dynamic_shapes=True
)
def aten_ops_scalar_tensor(
    ctx: ConversionContext,
    target: Target,
    args: Tuple[Argument, ...],
    kwargs: Dict[str, Argument],
    name: str,
) -> Union[TRTTensor, Sequence[TRTTensor]]:
    return impl.unary.scalar_tensor(
        ctx, target, SourceIR.ATEN, name, args[0], dtype=kwargs.get("dtype")
    )


@dynamo_tensorrt_converter(torch.ops.aten.roll.default, supports_dynamic_shapes=True)
@enforce_tensor_types(
    {
        0: (TRTTensor,),
    }
)
def aten_ops_roll(
    ctx: ConversionContext,
    target: Target,
    args: Tuple[Argument, ...],
    kwargs: Dict[str, Argument],
    name: str,
) -> Union[TRTTensor, Sequence[TRTTensor]]:
    return impl.permutation.roll(
        ctx,
        target,
        SourceIR.ATEN,
        name,
        args[0],
        args[1],
        args_bounds_check(args, 2, []),
    )


@dynamo_tensorrt_converter(
    torch.ops.aten.index_select.default, supports_dynamic_shapes=True
)
@enforce_tensor_types(
    {
        0: (TRTTensor,),
        2: (TRTTensor,),
    }
)
def aten_ops_index_select(
    ctx: ConversionContext,
    target: Target,
    args: Tuple[Argument, ...],
    kwargs: Dict[str, Argument],
    name: str,
) -> Union[TRTTensor, Sequence[TRTTensor]]:
    return impl.select.index_select(
        ctx,
        target,
        SourceIR.ATEN,
        name,
        args[0],
        args[1],
        args[2],
    )


def dropout_inference_validator(node: Node) -> bool:
    train_mode = args_bounds_check(node.args, 2, None)
    if train_mode is False:
        return True
    else:  # train_mode is True or None
        _LOGGER.debug(
            "Currently only inference mode is supported for dropout operation."
        )
        return False


@dynamo_tensorrt_converter(
    torch.ops.aten.native_dropout.default,
    capability_validator=dropout_inference_validator,
)
def aten_ops_native_dropout(
    ctx: ConversionContext,
    target: Target,
    args: Tuple[Argument, ...],
    kwargs: Dict[str, Argument],
    name: str,
) -> Union[TRTTensor, Sequence[TRTTensor]]:
    return impl.unary.native_dropout(
        ctx,
        target,
        SourceIR.ATEN,
        name,
        args[0],
        args[1],
        args_bounds_check(args, 2, None),
    )


@dynamo_tensorrt_converter(
    torch.ops.aten._prelu_kernel.default, supports_dynamic_shapes=True
)
@enforce_tensor_types(
    {
        0: (TRTTensor,),
        1: (TRTTensor,),
    }
)
def aten_ops_prelu(
    ctx: ConversionContext,
    target: Target,
    args: Tuple[Argument, ...],
    kwargs: Dict[str, Argument],
    name: str,
) -> Union[TRTTensor, Sequence[TRTTensor]]:
    return impl.prelu.prelu(
        ctx,
        target,
        SourceIR.ATEN,
        name,
        args[0],
        args[1],
    )


@dynamo_tensorrt_converter(
    torch.ops.aten.arange.start_step, supports_dynamic_shapes=True
)
def aten_ops_arange_start_step(
    ctx: ConversionContext,
    target: Target,
    args: Tuple[Argument, ...],
    kwargs: Dict[str, Argument],
    name: str,
) -> Union[TRTTensor, Sequence[TRTTensor]]:
    return impl.arange.arange(
        ctx,
        target,
        SourceIR.ATEN,
        name,
        start=args[0],
        end=args[1],
        step=args_bounds_check(args, 2, 1),
    )


@dynamo_tensorrt_converter(torch.ops.aten.full.default, supports_dynamic_shapes=True)
def aten_ops_full(
    ctx: ConversionContext,
    target: Target,
    args: Tuple[Argument, ...],
    kwargs: Dict[str, Argument],
    name: str,
) -> Union[TRTTensor, Sequence[TRTTensor]]:
    return impl.full.full(
        ctx,
        target,
        SourceIR.ATEN,
        name,
        shape=args[0],
        fill_value=args[1],
<<<<<<< HEAD
        dtype=kwargs["dtype"]
=======
        dtype=kwargs.get("dtype", None),
>>>>>>> 7d0f5407
    )<|MERGE_RESOLUTION|>--- conflicted
+++ resolved
@@ -2696,7 +2696,7 @@
         if dil != 1:
             _LOGGER.debug("Currently we don't support dilation > 1 at any dimension.")
             return False
-    
+
     return True
 
 
@@ -3850,9 +3850,5 @@
         name,
         shape=args[0],
         fill_value=args[1],
-<<<<<<< HEAD
-        dtype=kwargs["dtype"]
-=======
         dtype=kwargs.get("dtype", None),
->>>>>>> 7d0f5407
     )