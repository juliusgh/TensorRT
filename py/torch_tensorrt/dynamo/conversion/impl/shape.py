--- conflicted
+++ resolved
@@ -8,14 +8,10 @@
 from torch.fx.node import Target
 from torch_tensorrt.dynamo._SourceIR import SourceIR
 from torch_tensorrt.dynamo.conversion._ConversionContext import ConversionContext
-<<<<<<< HEAD
-=======
 from torch_tensorrt.dynamo.conversion.converter_utils import (
     get_positive_dim,
     get_trt_tensor,
-    to_numpy,
 )
->>>>>>> c5d6e16d
 from torch_tensorrt.dynamo.conversion.impl.elementwise.base import (
     convert_binary_elementwise,
 )
