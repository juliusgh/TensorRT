--- conflicted
+++ resolved
@@ -1,10 +1,6 @@
 from typing import Optional, Union
 
 import numpy as np
-<<<<<<< HEAD
-import tensorrt as trt
-=======
->>>>>>> d7f68c42
 import torch
 import torch_tensorrt.dynamo.conversion.impl as impl
 from torch.fx.node import Target
