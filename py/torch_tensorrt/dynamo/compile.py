from __future__ import annotations

import collections.abc
import logging
from typing import Any, List, Optional, Sequence, Set, Tuple, Union

import torch
import torch_tensorrt
from torch_tensorrt._Device import Device
from torch_tensorrt._enums import (  # TODO: Should probabably be the TRT EngineCapability Enum
    EngineCapability,
)
from torch_tensorrt._Input import Input
from torch_tensorrt.dynamo import CompilationSettings, partitioning
from torch_tensorrt.dynamo._defaults import (
    DEBUG,
    DEVICE,
    ENABLE_EXPERIMENTAL_DECOMPOSITIONS,
    MAX_AUX_STREAMS,
    MIN_BLOCK_SIZE,
    OPTIMIZATION_LEVEL,
    PASS_THROUGH_BUILD_FAILURES,
    PRECISION,
    TRUNCATE_LONG_AND_DOUBLE,
    USE_FAST_PARTITIONER,
    USE_PYTHON_RUNTIME,
    VERSION_COMPATIBLE,
    WORKSPACE_SIZE,
)
from torch_tensorrt.dynamo.conversion import (  # repair_long_or_double_inputs,
    convert_module,
)
<<<<<<< HEAD
=======
from torch_tensorrt.dynamo.utils import (
    prepare_inputs,
    to_torch_device,
    to_torch_tensorrt_device,
)
>>>>>>> 2860be64

logger = logging.getLogger(__name__)


def compile(
    gm: Any,
    inputs: Any,
    *,
    device: Optional[Union[Device, torch.device, str]] = DEVICE,
    disable_tf32: bool = False,
    sparse_weights: bool = False,
    enabled_precisions: Set[torch.dtype] | Tuple[torch.dtype] = (torch.float32,),
    refit: bool = False,
    debug: bool = DEBUG,
    capability: EngineCapability = EngineCapability.default,
    num_avg_timing_iters: int = 1,
    workspace_size: int = WORKSPACE_SIZE,
    dla_sram_size: int = 1048576,
    dla_local_dram_size: int = 1073741824,
    dla_global_dram_size: int = 536870912,
    calibrator: object = None,
    truncate_long_and_double: bool = TRUNCATE_LONG_AND_DOUBLE,
    require_full_compilation: bool = False,
    min_block_size: int = MIN_BLOCK_SIZE,
    torch_executed_ops: Optional[List[str]] = None,
    torch_executed_modules: Optional[List[str]] = None,
    pass_through_build_failures: bool = PASS_THROUGH_BUILD_FAILURES,
    max_aux_streams: Optional[int] = MAX_AUX_STREAMS,
    version_compatible: bool = VERSION_COMPATIBLE,
    optimization_level: Optional[int] = OPTIMIZATION_LEVEL,
    use_python_runtime: bool = USE_PYTHON_RUNTIME,
    use_fast_partitioner: bool = USE_FAST_PARTITIONER,
    enable_experimental_decompositions: bool = ENABLE_EXPERIMENTAL_DECOMPOSITIONS,
    **kwargs: Any,
) -> torch.fx.GraphModule:
    if debug:
        if logger.parent:
            logger.parent.setLevel(logging.DEBUG)

    enabled_precisions = set(enabled_precisions)

    logger.warning(
        "The Dynamo backend is an experimental feature, for which only the "
        "following arguments are supported: "
        "{enabled_precisions, debug, workspace_size, min_block_size, "
        "torch_executed_ops, pass_through_build_failures, use_fast_partitioner, "
        "enable_experimental_decompositions}"
    )

    if not isinstance(inputs, collections.abc.Sequence):
        inputs = [inputs]

<<<<<<< HEAD
=======
    device = to_torch_tensorrt_device(device)

    _, torch_inputs = prepare_inputs(inputs, to_torch_device(device))

>>>>>>> 2860be64
    if (
        torch.float16 in enabled_precisions
        or torch_tensorrt.dtype.half in enabled_precisions
    ):
        precision = torch.float16
    elif (
        torch.float32 in enabled_precisions
        or torch_tensorrt.dtype.float in enabled_precisions
    ):
        precision = torch.float32
    elif len(enabled_precisions) == 0:
        logger.info(f"No precision specified, defaulting to {PRECISION}")
        precision = PRECISION
    else:
        raise ValueError(
            f"Precision {enabled_precisions} not supported in the Dynamo Path"
        )

    compilation_options = {
        "precision": precision,
        "debug": debug,
        "device": device,
        "workspace_size": workspace_size,
        "min_block_size": min_block_size,
        "torch_executed_ops": torch_executed_ops
        if torch_executed_ops is not None
        else [],
        "pass_through_build_failures": pass_through_build_failures,
        "max_aux_streams": max_aux_streams,
        "version_compatible": version_compatible,
        "optimization_level": optimization_level,
        "use_python_runtime": use_python_runtime,
        "truncate_long_and_double": truncate_long_and_double,
        "use_fast_partitioner": use_fast_partitioner,
        "enable_experimental_decompositions": enable_experimental_decompositions,
    }

    settings = CompilationSettings(**compilation_options)
    logger.info("Compilation Settings: %s\n", settings)
    return compile_module(gm, inputs, device, settings)


def compile_module(
    gm: torch.fx.GraphModule,
    sample_inputs: Sequence[Input],
    device: torch.device | Device,
    settings: CompilationSettings = CompilationSettings(),
) -> torch.fx.GraphModule:
    """Compile a traced FX module

    Includes: Partitioning + Conversion Phases

    Args:
        module: FX GraphModule to convert
        inputs: Inputs to the module
        settings: Compilation settings
    Returns:
        Compiled FX GraphModule
    """

    # Check the number of supported operations in the graph
    num_supported_ops, total_ops = partitioning.get_graph_converter_support(
        gm, settings.debug, settings.torch_executed_ops
    )

    # If the number of supported operations is 0 or less than the block size, skip the subgraph
    # TODO: Add condition to second expression below when require_full_compilation is added
    if num_supported_ops == 0 or (num_supported_ops < settings.min_block_size):
        logger.warning(
            f"{num_supported_ops} supported operations detected in subgraph containing {total_ops} computational nodes. "
            f"Skipping this subgraph, since min_block_size was detected to be {settings.min_block_size}"
        )
        return gm
    else:
        logger.debug(
            f"Detected support for {num_supported_ops} operators out of {total_ops} in subgraph."
        )

    # Partition module into components that can be TRT-accelerated
    fast_partitioner_failed = False

    # If specified, try using the fast partitioner and fall back to the global one on failure
    if settings.use_fast_partitioner:
        try:
            partitioned_module = partitioning.fast_partition(
                gm,
                verbose=settings.debug,
                min_block_size=settings.min_block_size,
                torch_executed_ops=settings.torch_executed_ops,
            )
        except torch.fx.passes.splitter_base.FxNetSplitterInternalError:
            logger.error(
                "Partitioning failed on the subgraph with fast partition. See trace above. "
                + "Retrying with global partition.",
                exc_info=True,
            )

            fast_partitioner_failed = True
            settings.use_fast_partitioner = False

    if not settings.use_fast_partitioner:
        partitioned_module = partitioning.global_partition(
            gm,
            verbose=settings.debug,
            min_block_size=settings.min_block_size,
            torch_executed_ops=settings.torch_executed_ops,
        )

    # Store TRT replicas of Torch subgraphs
    trt_modules = {}
    # Iterate over all components that can be accelerated
    # Generate the corresponding TRT Module for those
    for name, _ in partitioned_module.named_children():
        # Criteria for a module to be convertible to TRT
        if settings.use_fast_partitioner and "_run_on_acc" not in name:
            continue

        submodule = getattr(partitioned_module, name)

        # Get the submodule inputs for min, opt, max shapes of the graph inputs
        submodule_inputs = partitioning.get_submod_inputs(
            partitioned_module, submodule, sample_inputs
        )

        logger.debug(
            "Submodule name: %s\n Input shapes: %s\n %s",
            str(name),
            [input.shape for input in submodule_inputs],
            str(submodule.graph),
        )

        assert submodule_inputs is not None
        # Handle long/double inputs if requested by the user
        # if settings.truncate_long_and_double:
        #     submodule_inputs = repair_long_or_double_inputs(
        #         partitioned_module, submodule, submodule_inputs, name
        #     )

        # Create TRT Module from submodule
        trt_mod = convert_module(
            submodule,
            submodule_inputs,
            settings=settings,
            name=name,
        )

        trt_modules[name] = trt_mod

    # Replace all FX Modules with TRT Modules
    for name, trt_mod in trt_modules.items():
        setattr(partitioned_module, name, trt_mod)

    # Reset settings object to user specification after fallback to global partitioning mode
    if fast_partitioner_failed:
        settings.use_fast_partitioner = True

    return partitioned_module<|MERGE_RESOLUTION|>--- conflicted
+++ resolved
@@ -30,14 +30,11 @@
 from torch_tensorrt.dynamo.conversion import (  # repair_long_or_double_inputs,
     convert_module,
 )
-<<<<<<< HEAD
-=======
 from torch_tensorrt.dynamo.utils import (
     prepare_inputs,
     to_torch_device,
     to_torch_tensorrt_device,
 )
->>>>>>> 2860be64
 
 logger = logging.getLogger(__name__)
 
@@ -90,13 +87,10 @@
     if not isinstance(inputs, collections.abc.Sequence):
         inputs = [inputs]
 
-<<<<<<< HEAD
-=======
     device = to_torch_tensorrt_device(device)
 
     _, torch_inputs = prepare_inputs(inputs, to_torch_device(device))
 
->>>>>>> 2860be64
     if (
         torch.float16 in enabled_precisions
         or torch_tensorrt.dtype.half in enabled_precisions
