--- conflicted
+++ resolved
@@ -117,12 +117,8 @@
     }
 
     settings = CompilationSettings(**compilation_options)
-<<<<<<< HEAD
-    return _compile_module(gm, torch_inputs, settings)
-=======
     logger.info("Compilation Settings: %s\n", settings)
     return compile_module(gm, torch_inputs, settings)
->>>>>>> 08a2ee4a
 
 
 def compile_module(
