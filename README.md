# Torch-TensorRT

[![Documentation](https://img.shields.io/badge/docs-master-brightgreen)](https://nvidia.github.io/Torch-TensorRT/)

> Ahead of Time (AOT) compiling for PyTorch JIT and FX

Torch-TensorRT is a compiler for PyTorch/TorchScript/FX, targeting NVIDIA GPUs via NVIDIA's TensorRT Deep Learning Optimizer and Runtime. Unlike PyTorch's Just-In-Time (JIT) compiler, Torch-TensorRT is an Ahead-of-Time (AOT) compiler, meaning that before you deploy your TorchScript code, you go through an explicit compile step to convert a standard TorchScript or FX program into an module targeting a TensorRT engine. Torch-TensorRT operates as a PyTorch extention and compiles modules that integrate into the JIT runtime seamlessly. After compilation using the optimized graph should feel no different than running a TorchScript module. You also have access to TensorRT's suite of configurations at compile time, so you are able to specify operating precision (FP32/FP16/INT8) and other settings for your module.

Resources:
- [Documentation](https://nvidia.github.io/Torch-TensorRT/)
- [FX path Documentation](https://github.com/pytorch/TensorRT/blob/master/docsrc/tutorials/getting_started_with_fx_path.rst)
- [Torch-TensorRT Explained in 2 minutes!](https://www.youtube.com/watch?v=TU5BMU6iYZ0&ab_channel=NVIDIADeveloper)
- [Comprehensive Discusion (GTC Event)](https://www.nvidia.com/en-us/on-demand/session/gtcfall21-a31107/)
- [Pre-built Docker Container](https://catalog.ngc.nvidia.com/orgs/nvidia/containers/pytorch). To use this container, make an NGC account and sign in to NVIDIA's registry with an API key. Refer to [this guide](https://docs.nvidia.com/ngc/ngc-catalog-user-guide/index.html#registering-activating-ngc-account) for the same.

## NVIDIA NGC Container
Torch-TensorRT is distributed in the ready-to-run NVIDIA [NGC PyTorch Container](https://catalog.ngc.nvidia.com/orgs/nvidia/containers/pytorch) starting with 21.11. We recommend using this prebuilt container to experiment & develop with Torch-TensorRT; it has all dependencies with the proper versions as well as example notebooks included.

## Building a docker container for Torch-TensorRT

We provide a `Dockerfile` in `docker/` directory. It expects a PyTorch NGC container as a base but can easily be modified to build on top of any container that provides, PyTorch, CUDA, cuDNN and TensorRT. The dependency libraries in the container can be found in the <a href="https://docs.nvidia.com/deeplearning/frameworks/pytorch-release-notes/index.html">release notes</a>.

Please follow this instruction to build a Docker container.

```bash
docker build --build-arg BASE=<CONTAINER VERSION e.g. 21.11> -f docker/Dockerfile -t torch_tensorrt:latest .
```

In the case of building on top of a custom base container, you first must determine the
version of the PyTorch C++ ABI. If your source of PyTorch is pytorch.org, likely this is the pre-cxx11-abi in which case you must modify `//docker/dist-build.sh` to not build the
C++11 ABI version of Torch-TensorRT.

You can then build the container using:


```bash
docker build --build-arg BASE_IMG=<IMAGE> -f docker/Dockerfile -t torch_tensorrt:latest .
```

If you would like to build outside a docker container, please follow the section [Compiling Torch-TensorRT](#compiling-torch-tensorrt)

## Example Usage

### C++

```c++
#include "torch/script.h"
#include "torch_tensorrt/torch_tensorrt.h"

...
// Set input datatypes. Allowerd options torch::{kFloat, kHalf, kChar, kInt32, kBool}
// Size of input_dtypes should match number of inputs to the network.
// If input_dtypes is not set, default precision follows traditional PyT / TRT rules
auto input = torch_tensorrt::Input(dims, torch::kHalf);
auto compile_settings = torch_tensorrt::ts::CompileSpec({input});
// FP16 execution
compile_settings.enabled_precisions = {torch::kHalf};
// Compile module
auto trt_mod = torch_tensorrt::ts::compile(ts_mod, compile_settings);
// Run like normal
auto results = trt_mod.forward({in_tensor});
// Save module for later
trt_mod.save("trt_torchscript_module.ts");
...
```

### Python

```py
import torch_tensorrt

...

trt_ts_module = torch_tensorrt.compile(torch_script_module,
    inputs = [example_tensor, # Provide example tensor for input shape or...
        torch_tensorrt.Input( # Specify input object with shape and dtype
            min_shape=[1, 3, 224, 224],
            opt_shape=[1, 3, 512, 512],
            max_shape=[1, 3, 1024, 1024],
            # For static size shape=[1, 3, 224, 224]
            dtype=torch.half) # Datatype of input tensor. Allowed options torch.(float|half|int8|int32|bool)
    ],
    enabled_precisions = {torch.half}, # Run with FP16
)

result = trt_ts_module(input_data) # run inference
torch.jit.save(trt_ts_module, "trt_torchscript_module.ts") # save the TRT embedded Torchscript
```

> Notes on running in lower precisions:
>
> - Enabled lower precisions with compile_spec.enabled_precisions
> - The module should be left in FP32 before compilation (FP16 can support half tensor models)
> - Provided input tensors dtype should be the same as module before compilation, regardless of `enabled_precisions`. This can be overrided by setting `Input::dtype`

## Platform Support

| Platform            | Support                                          |
| ------------------- | ------------------------------------------------ |
| Linux AMD64 / GPU   | **Supported**                                    |
| Linux aarch64 / GPU | **Native Compilation Supported on JetPack-4.4+ (use v1.0.0 for the time being)** |
| Linux aarch64 / DLA | **Native Compilation Supported on JetPack-4.4+ (use v1.0.0 for the time being)** |
| Windows / GPU       | **Unofficial Support**                           |
| Linux ppc64le / GPU | -                                                |
| NGC Containers      | **Included in PyTorch NGC Containers 21.11+**   |

> Torch-TensorRT will be included in NVIDIA NGC containers (https://ngc.nvidia.com/catalog/containers/nvidia:pytorch) starting in 21.11.

> Note: Refer NVIDIA NGC container(https://ngc.nvidia.com/catalog/containers/nvidia:l4t-pytorch) for PyTorch libraries on JetPack.

### Dependencies

These are the following dependencies used to verify the testcases. Check out `py/requirements.txt` for python dependencies. Torch-TensorRT can work with other versions, but the tests are not guaranteed to pass.

- Bazel 5.2.0
<<<<<<< HEAD
- Libtorch 1.13.0.dev20221006+cu117 (built with CUDA 11.7)
- CUDA 11.7.1
=======
- Libtorch 1.13.0 (built with CUDA 11.7)
- CUDA 11.7
>>>>>>> fe37a864
- cuDNN 8.4.1
- TensorRT 8.5.1.7

## Prebuilt Binaries and Wheel files

Releases: https://github.com/pytorch/TensorRT/releases

```
pip install torch-tensorrt==1.2.0 --find-links https://github.com/pytorch/TensorRT/releases/expanded_assets/v1.2.0
```

## Compiling Torch-TensorRT

### Installing Dependencies

#### 0. Install Bazel

If you don't have bazel installed, the easiest way is to install bazelisk using the method of you choosing https://github.com/bazelbuild/bazelisk

Otherwise you can use the following instructions to install binaries https://docs.bazel.build/versions/master/install.html

Finally if you need to compile from source (e.g. aarch64 until bazel distributes binaries for the architecture) you can use these instructions

```sh
export BAZEL_VERSION=<VERSION>
mkdir bazel
cd bazel
curl -fSsL -O https://github.com/bazelbuild/bazel/releases/download/$BAZEL_VERSION/bazel-$BAZEL_VERSION-dist.zip
unzip bazel-$BAZEL_VERSION-dist.zip
bash ./compile.sh
```

You need to start by having CUDA installed on the system, LibTorch will automatically be pulled for you by bazel,
then you have two options.

#### 1. Building using cuDNN & TensorRT tarball distributions

> This is recommended so as to build Torch-TensorRT hermetically and insures any bugs are not caused by version issues

> Make sure when running Torch-TensorRT that these versions of the libraries are prioritized in your `$LD_LIBRARY_PATH`

1. You need to download the tarball distributions of TensorRT and cuDNN from the NVIDIA website.
   - https://developer.nvidia.com/cudnn
   - https://developer.nvidia.com/tensorrt
2. Place these files in a directory (the directories `third_party/dist_dir/[x86_64-linux-gnu | aarch64-linux-gnu]` exist for this purpose)
3. Compile using:

``` shell
bazel build //:libtorchtrt --compilation_mode opt --distdir third_party/dist_dir/[x86_64-linux-gnu | aarch64-linux-gnu]
```

#### 2. Building using locally installed cuDNN & TensorRT

> If you find bugs and you compiled using this method please disclose you used this method in the issue
> (an `ldd` dump would be nice too)

1. Install TensorRT, CUDA and cuDNN on the system before starting to compile.
2. In `WORKSPACE` comment out

```py
# Downloaded distributions to use with --distdir
http_archive(
    name = "cudnn",
    urls = ["<URL>",],

    build_file = "@//third_party/cudnn/archive:BUILD",
    sha256 = "<TAR SHA256>",
    strip_prefix = "cuda"
)

http_archive(
    name = "tensorrt",
    urls = ["<URL>",],

    build_file = "@//third_party/tensorrt/archive:BUILD",
    sha256 = "<TAR SHA256>",
    strip_prefix = "TensorRT-<VERSION>"
)
```

and uncomment

```py
# Locally installed dependencies
new_local_repository(
    name = "cudnn",
    path = "/usr/",
    build_file = "@//third_party/cudnn/local:BUILD"
)

new_local_repository(
   name = "tensorrt",
   path = "/usr/",
   build_file = "@//third_party/tensorrt/local:BUILD"
)
```

3. Compile using:

``` shell
bazel build //:libtorchtrt --compilation_mode opt
```

### FX path (Python only) installation
If the user plans to try FX path (Python only) and would like to avoid bazel build. Please follow the steps below.
``` shell
cd py && python3 setup.py install --fx-only
```

### Debug build

``` shell
bazel build //:libtorchtrt --compilation_mode=dbg
```

### Native compilation on NVIDIA Jetson AGX
We performed end to end testing on Jetson platform using Jetpack SDK 4.6.

``` shell
bazel build //:libtorchtrt --platforms //toolchains:jetpack_4.6
```

> Note: Please refer [installation](docs/tutorials/installation.html) instructions for Pre-requisites

A tarball with the include files and library can then be found in bazel-bin

### Running Torch-TensorRT on a JIT Graph

> Make sure to add LibTorch to your LD_LIBRARY_PATH <br>
> `export LD_LIBRARY_PATH=$LD_LIBRARY_PATH:$(pwd)/bazel-Torch-TensorRT/external/libtorch/lib`

``` shell
bazel run //cpp/bin/torchtrtc -- $(realpath <PATH TO GRAPH>) out.ts <input-size>
```

## Compiling the Python Package

To compile the python package for your local machine, just run `python3 setup.py install` in the `//py` directory.
To build wheel files for different python versions, first build the Dockerfile in ``//py`` then run the following
command

```
docker run -it -v$(pwd)/..:/workspace/Torch-TensorRT build_torch_tensorrt_wheel /bin/bash /workspace/Torch-TensorRT/py/build_whl.sh
```

Python compilation expects using the tarball based compilation strategy from above.


## Testing using Python backend

Torch-TensorRT supports testing in Python using [nox](https://nox.thea.codes/en/stable)

To install the nox using python-pip

```
python3 -m pip install --upgrade nox
```

To list supported nox sessions:

```
nox --session -l
```

Environment variables supported by nox

```
PYT_PATH          - To use different PYTHONPATH than system installed Python packages
TOP_DIR           - To set the root directory of the noxfile
USE_CXX11         - To use cxx11_abi (Defaults to 0)
USE_HOST_DEPS     - To use host dependencies for tests (Defaults to 0)
```

Usage example

```
nox --session l0_api_tests
```

Supported Python versions:
```
["3.7", "3.8", "3.9", "3.10"]
```

## How do I add support for a new op...

### In Torch-TensorRT?

Thanks for wanting to contribute! There are two main ways to handle supporting a new op. Either you can write a converter for the op from scratch and register it in the NodeConverterRegistry or if you can map the op to a set of ops that already have converters you can write a graph rewrite pass which will replace your new op with an equivalent subgraph of supported ops. Its preferred to use graph rewriting because then we do not need to maintain a large library of op converters. Also do look at the various op support trackers in the [issues](https://github.com/pytorch/TensorRT/issues) for information on the support status of various operators.

### In my application?

> The Node Converter Registry is not exposed in the top level API but in the internal headers shipped with the tarball.

You can register a converter for your op using the `NodeConverterRegistry` inside your application.

## Structure of the repo

| Component                | Description                                                  |
| ------------------------ | ------------------------------------------------------------ |
| [**core**](core)         | Main JIT ingest, lowering, conversion and runtime implementations |
| [**cpp**](cpp)           | C++ API and CLI source                                       |
| [**examples**](examples) | Example applications to show different features of Torch-TensorRT |
| [**py**](py)             | Python API for Torch-TensorRT                                |
| [**tests**](tests)       | Unit tests for Torch-TensorRT                                |

## Contributing

Take a look at the [CONTRIBUTING.md](CONTRIBUTING.md)


## License

The Torch-TensorRT license can be found in the LICENSE file. It is licensed with a BSD Style licence<|MERGE_RESOLUTION|>--- conflicted
+++ resolved
@@ -113,13 +113,8 @@
 These are the following dependencies used to verify the testcases. Check out `py/requirements.txt` for python dependencies. Torch-TensorRT can work with other versions, but the tests are not guaranteed to pass.
 
 - Bazel 5.2.0
-<<<<<<< HEAD
-- Libtorch 1.13.0.dev20221006+cu117 (built with CUDA 11.7)
-- CUDA 11.7.1
-=======
 - Libtorch 1.13.0 (built with CUDA 11.7)
 - CUDA 11.7
->>>>>>> fe37a864
 - cuDNN 8.4.1
 - TensorRT 8.5.1.7
 
