--- conflicted
+++ resolved
@@ -56,29 +56,17 @@
 http_archive(
     name = "libtorch",
     build_file = "@//third_party/libtorch:BUILD",
-<<<<<<< HEAD
-    sha256 = "0a013dceedb252f4965b666a2ad772d962135597db5889bd5d43644697c17dbc",
-    strip_prefix = "libtorch",
-    urls = ["https://download.pytorch.org/libtorch/cu117/libtorch-cxx11-abi-shared-with-deps-1.13.0%2Bcu117.zip"],
-=======
     sha256 = "b565c662435fd58ec295fa0791388ea52ad0f5fd33517b2d7c0fdcc91b6db531",
     strip_prefix = "libtorch",
-    urls = ["https://download.pytorch.org/libtorch/nightly/cu116/libtorch-cxx11-abi-shared-with-deps-1.14.0.dev20221114%2Bcu116.zip"],
->>>>>>> d8c9a0c8
+    urls = ["https://download.pytorch.org/libtorch/nightly/cu116/libtorch-cxx11-abi-shared-with-deps-1.14.0.dev20221114%2Bcu117.zip"],
 )
 
 http_archive(
     name = "libtorch_pre_cxx11_abi",
     build_file = "@//third_party/libtorch:BUILD",
-<<<<<<< HEAD
-    sha256 = "cdbd43985ad9d5886793d5dc455d665cf3fd4b4617ef1094479678ff210ed0af",
-    strip_prefix = "libtorch",
-    urls = ["https://download.pytorch.org/libtorch/cu117/libtorch-shared-with-deps-1.13.0%2Bcu117.zip"],
-=======
     sha256 = "fbb37446c33b05c1e26256c09f6ffb46cea1f6ff9ee2ad5b79b146d09023b0c1",
     strip_prefix = "libtorch",
-    urls = ["https://download.pytorch.org/libtorch/nightly/cu116/libtorch-shared-with-deps-1.14.0.dev20221114%2Bcu116.zip"],
->>>>>>> d8c9a0c8
+    urls = ["https://download.pytorch.org/libtorch/nightly/cu116/libtorch-shared-with-deps-1.14.0.dev20221114%2Bcu117.zip"],
 )
 
 # Download these tarballs manually from the NVIDIA website
@@ -88,20 +76,20 @@
 http_archive(
     name = "cudnn",
     build_file = "@//third_party/cudnn/archive:BUILD",
-    sha256 = "ec96d2376d81fca42bdd3d4c3d705a99b29a065bab57f920561c763e29c67d01",
-    strip_prefix = "cudnn-linux-x86_64-8.4.1.50_cuda11.6-archive",
+    sha256 = "5454a6fd94f008728caae9adad993c4e85ef36302e26bce43bea7d458a5e7b6d",
+    strip_prefix = "cudnn-linux-x86_64-8.5.0.96_cuda11-archive",
     urls = [
-        "https://developer.nvidia.com/compute/cudnn/secure/8.4.1/local_installers/11.6/cudnn-linux-x86_64-8.4.1.50_cuda11.6-archive.tar.xz",
+        "https://developer.nvidia.com/compute/cudnn/secure/8.5.0/local_installers/11.7/cudnn-linux-x86_64-8.5.0.96_cuda11-archive.tar.xz",
     ],
 )
 
 http_archive(
     name = "tensorrt",
     build_file = "@//third_party/tensorrt/archive:BUILD",
-    sha256 = "8d7c2085c1639dcc73875048c23598a8526ce3089136876e31d90258e49e4f61",
-    strip_prefix = "TensorRT-8.4.3.1",
+    sha256 = "39cc7f077057d1363794e8ff51c4cf21a5dbeccf1116b0020ba0dae0f3063076",
+    strip_prefix = "TensorRT-8.5.1.7",
     urls = [
-        "https://developer.nvidia.com/compute/machine-learning/tensorrt/secure/8.4.3/tars/tensorrt-8.4.3.1.linux.x86_64-gnu.cuda-11.6.cudnn8.4.tar.gz",
+        "https://developer.nvidia.com/compute/machine-learning/tensorrt/secure/8.5.1/tars/TensorRT-8.5.1.7.Linux.x86_64-gnu.cuda-11.8.cudnn8.6.tar.gz",
     ],
 )
 
